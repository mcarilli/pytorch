# See README.md in this directory for more guidance

# *********NB: _cast_* operators are DEPRECATED and will be removed
# eventually. These were previously used before TorchScript IR supported
# representing ScalarType's. They are now superseded by usage of
# `aten::to()`. The ops remain here for backward compatibility purposes.

# DEPRECATED. DO NOT USE
- func: _cast_Byte(Tensor self, bool non_blocking=False) -> Tensor
  use_c10_dispatcher: full
  variants: function

# DEPRECATED. DO NOT USE
- func: _cast_Char(Tensor self, bool non_blocking=False) -> Tensor
  use_c10_dispatcher: full
  variants: function

# DEPRECATED. DO NOT USE
- func: _cast_Double(Tensor self, bool non_blocking=False) -> Tensor
  use_c10_dispatcher: full
  variants: function

# DEPRECATED. DO NOT USE
- func: _cast_Float(Tensor self, bool non_blocking=False) -> Tensor
  use_c10_dispatcher: full
  variants: function

# DEPRECATED. DO NOT USE
- func: _cast_Int(Tensor self, bool non_blocking=False) -> Tensor
  use_c10_dispatcher: full
  variants: function

# DEPRECATED. DO NOT USE
- func: _cast_Long(Tensor self, bool non_blocking=False) -> Tensor
  use_c10_dispatcher: full
  variants: function

# DEPRECATED. DO NOT USE
- func: _cast_Short(Tensor self, bool non_blocking=False) -> Tensor
  use_c10_dispatcher: full
  variants: function

# DEPRECATED. DO NOT USE
- func: _cast_Half(Tensor self, bool non_blocking=False) -> Tensor
  use_c10_dispatcher: full
  variants: function

# Computes the gradient of current tensor w.r.t. graph leaves.
- func: backward(Tensor self, Tensor? gradient=None, bool? retain_graph=None, bool create_graph=False) -> ()
  use_c10_dispatcher: full
  manual_kernel_registration: True
  variants: method

# DEPRECATED. Sets the tensor data held by this `Variable` to be the same as
# `new_data`.  It requires that `new_data` and `Variable` have compatible tensor
# type, by checking `_has_compatible_shallow_copy_type(this, new_data)`.
#
# This function is deprecated because it doesn't really make sense in a world
# where Variables *are* Tensors (as opposed to them containing tensors, which
# is what the previous interpretation was.)
- func: set_data(Tensor(a!) self, Tensor new_data) -> ()
  use_c10_dispatcher: full
  manual_kernel_registration: True
  variants: method

- func: data(Tensor self) -> Tensor
  use_c10_dispatcher: full
  manual_kernel_registration: True
  variants: method

# True if this `Variable` is a leaf and thus does not have a `grad_fn`.
- func: is_leaf(Tensor self) -> bool
  use_c10_dispatcher: full
  manual_kernel_registration: True
  variants: method

# Returns the output index of this variable from the forward operation that
# produced it.  Conversely, it returns the input index of the gradient `Node` to
# which this `Variable` is connected (because in the gradient computation,
# inputs and outputs switch meaning).  For example:
#
#   y0, y1, y2 = f(x)
#   assert y0.output_nr == 0
#   assert y1.output_nr == 1
#   assert y2.output_nr == 2
#
- func: output_nr(Tensor self) -> int
  use_c10_dispatcher: full
  manual_kernel_registration: True
  variants: method

- func: _version(Tensor self) -> int
  use_c10_dispatcher: full
  manual_kernel_registration: True
  variants: method

- func: requires_grad_(Tensor(a!) self, bool requires_grad=True) -> Tensor(a!)
  use_c10_dispatcher: full
  manual_kernel_registration: True
  variants: method

# Enables .grad attribute for non-leaf Tensors.
- func: retain_grad(Tensor(a!) self) -> ()
  use_c10_dispatcher: full
  manual_kernel_registration: True
  variants: method

- func: rename_(Tensor(a!) self, Dimname[]? names) -> Tensor(a!)
  variants: method

- func: rename(Tensor(a) self, Dimname[]? names) -> Tensor(a)
  variants: method

- func: align_to(Tensor(a) self, Dimname[] names) -> Tensor(a)
  variants: method

- func: align_to.ellipsis_idx(Tensor(a) self, Dimname[] order, int ellipsis_idx) -> Tensor(a)
  variants: method

- func: align_as(Tensor self, Tensor other) -> Tensor
  use_c10_dispatcher: full
  variants: method

- func: align_tensors(Tensor[] tensors) -> Tensor[]
  use_c10_dispatcher: full

- func: refine_names(Tensor(a) self, Dimname[] names) -> Tensor(a)
  variants: method

- func: _use_cudnn_ctc_loss(Tensor log_probs, Tensor targets, int[] input_lengths, int[] target_lengths, int blank) -> bool
  use_c10_dispatcher: full
  dispatch:
    CUDA: _use_cudnn_ctc_loss

- func: _cudnn_ctc_loss(Tensor log_probs, Tensor targets, int[] input_lengths, int[] target_lengths, int blank, bool deterministic, bool zero_infinity) -> (Tensor, Tensor)
  use_c10_dispatcher: full
  dispatch:
    CUDA: _cudnn_ctc_loss

- func: _use_cudnn_rnn_flatten_weight() -> bool
  use_c10_dispatcher: full

- func: _cudnn_rnn_flatten_weight(Tensor[] weight_arr, int weight_stride0, int input_size, int mode, int hidden_size, int num_layers, bool batch_first, bool bidirectional) -> Tensor
  use_c10_dispatcher: full
  dispatch:
    CUDA: _cudnn_rnn_flatten_weight

- func: _cudnn_rnn(Tensor input, Tensor[] weight, int weight_stride0, Tensor? weight_buf, Tensor hx, Tensor? cx, int mode, int hidden_size, int num_layers, bool batch_first, float dropout, bool train, bool bidirectional, int[] batch_sizes, Tensor? dropout_state) -> (Tensor, Tensor, Tensor, Tensor, Tensor)
  use_c10_dispatcher: full
  dispatch:
    CUDA: _cudnn_rnn

- func: _cudnn_rnn_backward(Tensor input, Tensor[] weight, int weight_stride0, Tensor weight_buf, Tensor hx, Tensor? cx, Tensor output, Tensor? grad_output, Tensor? grad_hy, Tensor? grad_cy, int mode, int hidden_size, int num_layers, bool batch_first, float dropout, bool train, bool bidirectional, int[] batch_sizes, Tensor? dropout_state, Tensor reserve, bool[4] output_mask) -> (Tensor, Tensor, Tensor, Tensor[])
  use_c10_dispatcher: full
  dispatch:
    CUDA: _cudnn_rnn_backward

- func: _cudnn_init_dropout_state(float dropout, bool train, int dropout_seed, *, ScalarType? dtype=None, Layout? layout=None, Device? device=None, bool? pin_memory=False) -> Tensor
  use_c10_dispatcher: full
  dispatch:
    CUDA: _cudnn_init_dropout_state

- func: _debug_has_internal_overlap(Tensor self) -> int
  use_c10_dispatcher: full
  variants: function

- func: _fused_dropout(Tensor self, float p, Generator? generator=None) -> (Tensor, Tensor)
  variants: function
  dispatch:
    CUDA: fused_dropout_cuda

- func: _masked_scale(Tensor self, Tensor mask, float scale) -> Tensor
  use_c10_dispatcher: full
  variants: function
  dispatch:
    CUDA: masked_scale_cuda

- func: _sobol_engine_draw(Tensor quasi, int n, Tensor sobolstate, int dimension, int num_generated, ScalarType? dtype) -> (Tensor, Tensor)
  use_c10_dispatcher: full

- func: _sobol_engine_ff_(Tensor(a!) self, int n, Tensor sobolstate, int dimension, int num_generated) -> Tensor(a!)
  use_c10_dispatcher: full

- func: _sobol_engine_scramble_(Tensor(a!) self, Tensor ltm, int dimension) -> Tensor(a!)
  use_c10_dispatcher: full

- func: _sobol_engine_initialize_state_(Tensor(a!) self, int dimension) -> Tensor(a!)
  use_c10_dispatcher: full

- func: _reshape_from_tensor(Tensor self, Tensor shape) -> Tensor
  use_c10_dispatcher: full

- func: _shape_as_tensor(Tensor self) -> Tensor
  use_c10_dispatcher: full

- func: dropout(Tensor input, float p, bool train) -> Tensor
  use_c10_dispatcher: full

- func: dropout_(Tensor(a!) self, float p, bool train) -> Tensor(a!)
  use_c10_dispatcher: full

- func: feature_dropout(Tensor input, float p, bool train) -> Tensor
  use_c10_dispatcher: full

- func: feature_dropout_(Tensor(a!) self, float p, bool train) -> Tensor(a!)
  use_c10_dispatcher: full

- func: alpha_dropout(Tensor input, float p, bool train) -> Tensor
  use_c10_dispatcher: full

- func: alpha_dropout_(Tensor(a!) self, float p, bool train) -> Tensor(a!)
  use_c10_dispatcher: full

- func: feature_alpha_dropout(Tensor input, float p, bool train) -> Tensor
  use_c10_dispatcher: full

- func: feature_alpha_dropout_(Tensor(a!) self, float p, bool train) -> Tensor(a!)
  use_c10_dispatcher: full

- func: abs(Tensor self) -> Tensor
  use_c10_dispatcher: full
  variants: function, method

- func: abs_(Tensor(a!) self) -> Tensor(a!)
  use_c10_dispatcher: full
  variants: function, method

- func: abs.out(Tensor self, *, Tensor(a!) out) -> Tensor(a!)

# Note [Adding an alias]
# To add an alias do the following:
#
# 1) Copy the original functions native_functions.yaml entry, but replace the
#      original function's name with their own and delete any dispatch
#      keys for the aliases. Specifying a dispatch key will prevent
#      autograd from recording the operations the alias performs, which
#      will stop it from "inheriting" the original operation's autograd behavior.
# 2) Implement the corresponding functions and have them redispatch to the
#      original function.
# 3) Add entries for the alias (and original function, if needed) to
#      aten/src/ATen/core/interned_strings.h
#      (This may require removing an entry from ATen/core/aten_interned_strings.h.)
# 4) Add docstrings to the new function that reference the original function,
#      and document the method as usual (if it exists.)
#    (See torch/_torch_docs.py and docs/source/torch.rst if adding a function,
#     torch/_tensor_docs.py and docs/source/tensors.rst if adding a method,
#     or module-specific doc bindings (like torch/linalg/__init__.py) if
#     adding an alias in a namespace.)
# 5) Update torch/overrides.py consistent with the original function.
# 6) Update the alias_map in torch/csrc/jit/passes/normalize_ops.cpp.
# 7) Add entries to test/test_op_aliases.py's "alias_infos"
#
# See torch.absolute, an alias for torch.abs, as an example.

# Absolute, alias for abs
- func: absolute(Tensor self) -> Tensor
  use_c10_dispatcher: full
  variants: function, method

- func: absolute_(Tensor(a!) self) -> Tensor(a!)
  use_c10_dispatcher: full
  variants: method

- func: absolute.out(Tensor self, *, Tensor(a!) out) -> Tensor(a!)

- func: angle(Tensor self) -> Tensor
  use_c10_dispatcher: full
  variants: function, method

- func: angle.out(Tensor self, *, Tensor(a!) out) -> Tensor(a!)

- func: view_as_real(Tensor(a) self) -> Tensor(a)
  use_c10_dispatcher: full
  variants: function

- func: view_as_complex(Tensor(a) self) -> Tensor(a)
  use_c10_dispatcher: full
  variants: function

- func: sgn(Tensor self) -> Tensor
  use_c10_dispatcher: full
  variants: function, method

- func: sgn_(Tensor(a!) self) -> Tensor(a!)
  variants: method

- func: sgn.out(Tensor self, *, Tensor(a!) out) -> Tensor(a!)

- func: real(Tensor(a) self) -> Tensor(a)
  use_c10_dispatcher: full
  variants: function

- func: imag(Tensor(a) self) -> Tensor(a)
  use_c10_dispatcher: full
  variants: function

- func: conj(Tensor self) -> Tensor
  use_c10_dispatcher: full
  variants: function, method

- func: conj.out(Tensor self, *, Tensor(a!) out) -> Tensor(a!)
  dispatch:
    CPU, CUDA: conj_out

- func: _conj(Tensor self) -> Tensor
  use_c10_dispatcher: full
  variants: function

- func: acos(Tensor self) -> Tensor
  use_c10_dispatcher: full
  variants: function, method

- func: acos_(Tensor(a!) self) -> Tensor(a!)
  use_c10_dispatcher: full
  variants: function, method

- func: acos.out(Tensor self, *, Tensor(a!) out) -> Tensor(a!)
  dispatch:
    CPU, CUDA: acos_out

# arccos, alias of acos
- func: arccos(Tensor self) -> Tensor
  use_c10_dispatcher: full
  variants: function, method

- func: arccos_(Tensor(a!) self) -> Tensor(a!)
  use_c10_dispatcher: full
  variants: function, method

- func: arccos.out(Tensor self, *, Tensor(a!) out) -> Tensor(a!)

- func: avg_pool1d(Tensor self, int[1] kernel_size, int[1] stride=[], int[1] padding=0, bool ceil_mode=False, bool count_include_pad=True) -> Tensor
  use_c10_dispatcher: full

- func: adaptive_avg_pool1d(Tensor self, int[1] output_size) -> Tensor
  use_c10_dispatcher: full

# Return: (Tensor output, Tensor indices)
- func: adaptive_max_pool1d(Tensor self, int[1] output_size) -> (Tensor, Tensor)
  use_c10_dispatcher: full

- func: add.Tensor(Tensor self, Tensor other, *, Scalar alpha=1) -> Tensor
  use_c10_dispatcher: full
  variants: function, method
  dispatch:
    CPU, CUDA: add
    SparseCPU, SparseCUDA: add_sparse
    MkldnnCPU: mkldnn_add

- func: add_.Tensor(Tensor(a!) self, Tensor other, *, Scalar alpha=1) -> Tensor(a!)
  use_c10_dispatcher: full
  variants: method
  dispatch:
    CPU, CUDA: add_
    SparseCPU, SparseCUDA: add_sparse_
    MkldnnCPU: mkldnn_add_

- func: add.out(Tensor self, Tensor other, *, Scalar alpha=1, Tensor(a!) out) -> Tensor(a!)
  dispatch:
    CPU, CUDA: add_out
    SparseCPU: add_out_sparse_cpu
    SparseCUDA: add_out_sparse_cuda
    MkldnnCPU: mkldnn_add_out

- func: add_relu.Tensor(Tensor self, Tensor other, *, Scalar alpha=1) -> Tensor
  use_c10_dispatcher: full
  variants: function
  dispatch:
    CPU: add_relu

- func: add_relu_.Tensor(Tensor(a!) self, Tensor other, *, Scalar alpha=1) -> Tensor(a!)
  use_c10_dispatcher: full
  variants: function
  dispatch:
    CPU: add_relu_

- func: add_relu.out(Tensor self, Tensor other, *, Scalar alpha=1, Tensor(a!) out) -> Tensor(a!)
  variants: function
  dispatch:
    CPU: add_relu_out

# For C++ only, until we have conversion from C++ numbers to Tensor
- func: add.Scalar(Tensor self, Scalar other, Scalar alpha=1) -> Tensor
  use_c10_dispatcher: full
  variants: function, method

- func: add_.Scalar(Tensor(a!) self, Scalar other, Scalar alpha=1) -> Tensor(a!)
  use_c10_dispatcher: full
  variants: method

- func: addmv(Tensor self, Tensor mat, Tensor vec, *, Scalar beta=1, Scalar alpha=1) -> Tensor
  use_c10_dispatcher: full
  variants: function, method

- func: addmv_(Tensor(a!) self, Tensor mat, Tensor vec, *, Scalar beta=1, Scalar alpha=1) -> Tensor(a!)
  use_c10_dispatcher: full
  variants: function, method

- func: addmv.out(Tensor self, Tensor mat, Tensor vec, *, Scalar beta=1, Scalar alpha=1, Tensor(a!) out) -> Tensor(a!)

- func: _addmv_impl_(Tensor(a!) self, Tensor self2, Tensor mat, Tensor vec, *, Scalar beta=1, Scalar alpha=1) -> Tensor(a!)
  use_c10_dispatcher: full
  dispatch:
    CPU: addmv_impl_cpu
    CUDA: addmv_impl_cuda

- func: addr(Tensor self, Tensor vec1, Tensor vec2, *, Scalar beta=1, Scalar alpha=1) -> Tensor
  use_c10_dispatcher: full
  variants: function, method

- func: addr_(Tensor(a!) self, Tensor vec1, Tensor vec2, *, Scalar beta=1, Scalar alpha=1) -> Tensor(a!)
  use_c10_dispatcher: full
  variants: method

- func: addr.out(Tensor self, Tensor vec1, Tensor vec2, *, Scalar beta=1, Scalar alpha=1, Tensor(a!) out) -> Tensor(a!)

- func: affine_grid_generator(Tensor theta, int[] size, bool align_corners) -> Tensor
  use_c10_dispatcher: full
  variants: function

- func: affine_grid_generator_backward(Tensor grad, int[] size, bool align_corners) -> Tensor
  use_c10_dispatcher: full
  variants: function

- func: all.dim(Tensor self, int dim, bool keepdim=False) -> Tensor
  use_c10_dispatcher: full
  variants: function, method

- func: all.out(Tensor self, int dim, bool keepdim=False, *, Tensor(a!) out) -> Tensor(a!)

- func: all.dimname(Tensor self, Dimname dim, bool keepdim=False) -> Tensor
  variants: function, method

- func: all.dimname_out(Tensor self, Dimname dim, bool keepdim=False, *, Tensor(a!) out) -> Tensor(a!)

- func: allclose(Tensor self, Tensor other, float rtol=1e-05, float atol=1e-08, bool equal_nan=False) -> bool
  use_c10_dispatcher: full
  variants: function, method

- func: any.dim(Tensor self, int dim, bool keepdim=False) -> Tensor
  use_c10_dispatcher: full
  variants: function, method

- func: any.out(Tensor self, int dim, bool keepdim=False, *, Tensor(a!) out) -> Tensor(a!)

- func: any.dimname(Tensor self, Dimname dim, bool keepdim=False) -> Tensor
  variants: function, method

- func: any.dimname_out(Tensor self, Dimname dim, bool keepdim=False, *, Tensor(a!) out) -> Tensor(a!)

- func: arange(Scalar end, *, ScalarType? dtype=None, Layout? layout=None, Device? device=None, bool? pin_memory=None) -> Tensor
  use_c10_dispatcher: full

- func: arange.start(Scalar start, Scalar end, *, ScalarType? dtype=None, Layout? layout=None, Device? device=None, bool? pin_memory=None) -> Tensor
  use_c10_dispatcher: full

- func: arange.start_step(Scalar start, Scalar end, Scalar step, *, ScalarType? dtype=None, Layout? layout=None, Device? device=None, bool? pin_memory=None) -> Tensor
  use_c10_dispatcher: full

- func: arange.out(Scalar end, *, Tensor(a!) out) -> Tensor(a!)

- func: arange.start_out(Scalar start, Scalar end, Scalar step=1, *, Tensor(a!) out) -> Tensor(a!)
  dispatch:
    CPU: arange_cpu_out
    CUDA: arange_cuda_out

# This function is a temporary hack to allow tracing of arange like constructs with dynamic
# bounds on arange.  Normal arange is not traceable because it does not take any tensor inputs;
# if the range you need is based on another tensor, calling this function directly will
# preserve tracing.  Get rid of this when arange can directly take tensors for bounds
# (so that it can be traced directly).
- func: _dim_arange(Tensor like, int dim) -> Tensor
  use_c10_dispatcher: full

- func: argmax(Tensor self, int? dim=None, bool keepdim=False) -> Tensor
  use_c10_dispatcher: full
  variants: function, method
  dispatch:
    CPU, CUDA: argmax

- func: argmin(Tensor self, int? dim=None, bool keepdim=False) -> Tensor
  use_c10_dispatcher: full
  variants: function, method
  dispatch:
    CPU, CUDA: argmin

- func: acosh(Tensor self) -> Tensor
  use_c10_dispatcher: full
  variants: function, method

- func: acosh_(Tensor(a!) self) -> Tensor(a!)
  use_c10_dispatcher: full
  variants: function, method

- func: acosh.out(Tensor self, *, Tensor(a!) out) -> Tensor(a!)
  dispatch:
    CPU, CUDA: acosh_out

# arccosh, alias for acosh
- func: arccosh(Tensor self) -> Tensor
  use_c10_dispatcher: full
  variants: function, method

- func: arccosh_(Tensor(a!) self) -> Tensor(a!)
  use_c10_dispatcher: full
  variants: function, method

- func: arccosh.out(Tensor self, *, Tensor(a!) out) -> Tensor(a!)

- func: asinh(Tensor self) -> Tensor
  use_c10_dispatcher: full
  variants: function, method

- func: asinh_(Tensor(a!) self) -> Tensor(a!)
  use_c10_dispatcher: full
  variants: function, method

- func: asinh.out(Tensor self, *, Tensor(a!) out) -> Tensor(a!)
  dispatch:
    CPU, CUDA: asinh_out

# arcsinh, alias for asinh
- func: arcsinh(Tensor self) -> Tensor
  use_c10_dispatcher: full
  variants: function, method

- func: arcsinh_(Tensor(a!) self) -> Tensor(a!)
  use_c10_dispatcher: full
  variants: function, method

- func: arcsinh.out(Tensor self, *, Tensor(a!) out) -> Tensor(a!)

- func: atanh(Tensor self) -> Tensor
  use_c10_dispatcher: full
  variants: function, method

- func: atanh_(Tensor(a!) self) -> Tensor(a!)
  use_c10_dispatcher: full
  variants: function, method

- func: atanh.out(Tensor self, *, Tensor(a!) out) -> Tensor(a!)
  dispatch:
    CPU, CUDA: atanh_out

# arctanh, alias for atanh
- func: arctanh(Tensor self) -> Tensor
  use_c10_dispatcher: full
  variants: function, method

- func: arctanh_(Tensor(a!) self) -> Tensor(a!)
  use_c10_dispatcher: full
  variants: function, method

- func: arctanh.out(Tensor self, *, Tensor(a!) out) -> Tensor(a!)

- func: as_strided(Tensor(a) self, int[] size, int[] stride, int? storage_offset=None) -> Tensor(a)
  use_c10_dispatcher: full
  variants: function, method
  dispatch:
    CPU, CUDA: as_strided_tensorimpl
    QuantizedCPU, QuantizedCUDA: as_strided_qtensorimpl
  device_guard: False

- func: as_strided_(Tensor(a!) self, int[] size, int[] stride, int? storage_offset=None) -> Tensor(a!)
  variants: function, method
  device_guard: False

- func: asin(Tensor self) -> Tensor
  use_c10_dispatcher: full
  variants: function, method

- func: asin_(Tensor(a!) self) -> Tensor(a!)
  use_c10_dispatcher: full
  variants: function, method
  dispatch:
    CPU, CUDA: asin_
    SparseCPU, SparseCUDA: asin_sparse_

- func: asin.out(Tensor self, *, Tensor(a!) out) -> Tensor(a!)
  dispatch:
    CPU, CUDA: asin_out
    SparseCPU, SparseCUDA: asin_out_sparse

# arcsin, alias of asin
- func: arcsin(Tensor self) -> Tensor
  use_c10_dispatcher: full
  variants: function, method

- func: arcsin_(Tensor(a!) self) -> Tensor(a!)
  use_c10_dispatcher: full
  variants: function, method

- func: arcsin.out(Tensor self, *, Tensor(a!) out) -> Tensor(a!)

- func: atan(Tensor self) -> Tensor
  use_c10_dispatcher: full
  variants: function, method

- func: atan_(Tensor(a!) self) -> Tensor(a!)
  use_c10_dispatcher: full
  variants: function, method

- func: atan.out(Tensor self, *, Tensor(a!) out) -> Tensor(a!)
  dispatch:
    CPU, CUDA: atan_out

# arctan, alias of atan
- func: arctan(Tensor self) -> Tensor
  use_c10_dispatcher: full
  variants: function, method

- func: arctan_(Tensor(a!) self) -> Tensor(a!)
  use_c10_dispatcher: full
  variants: function, method

- func: arctan.out(Tensor self, *, Tensor(a!) out) -> Tensor(a!)

- func: atleast_1d(Tensor self) -> Tensor
  use_c10_dispatcher: full
  variants: function

- func: atleast_1d.Sequence(Tensor[] tensors) -> Tensor[]
  use_c10_dispatcher: full

- func: atleast_2d(Tensor self) -> Tensor
  use_c10_dispatcher: full
  variants: function

- func: atleast_2d.Sequence(Tensor[] tensors) -> Tensor[]
  use_c10_dispatcher: full
  variants: function

- func: atleast_3d(Tensor self) -> Tensor
  use_c10_dispatcher: full
  variants: function

- func: atleast_3d.Sequence(Tensor[] tensors) -> Tensor[]
  use_c10_dispatcher: full
  variants: function

- func: baddbmm(Tensor self, Tensor batch1, Tensor batch2, *, Scalar beta=1, Scalar alpha=1) -> Tensor
  use_c10_dispatcher: full
  variants: function, method
  dispatch:
    CPU: baddbmm_cpu
    CUDA: baddbmm_cuda

- func: baddbmm_(Tensor(a!) self, Tensor batch1, Tensor batch2, *, Scalar beta=1, Scalar alpha=1) -> Tensor(a!)
  use_c10_dispatcher: full
  variants: method
  dispatch:
    CPU: baddbmm__cpu
    CUDA: baddbmm__cuda

- func: _baddbmm_mkl_(Tensor(a!) self, Tensor batch1, Tensor batch2, *, Scalar beta=1, Scalar alpha=1) -> Tensor(a!)
  use_c10_dispatcher: full
  variants: function

- func: baddbmm.out(Tensor self, Tensor batch1, Tensor batch2, *, Scalar beta=1, Scalar alpha=1, Tensor(a!) out) -> Tensor(a!)
  variants: function
  dispatch:
    CPU: baddbmm_out_cpu
    CUDA: baddbmm_out_cuda

- func: bartlett_window(int window_length, *, ScalarType? dtype=None, Layout? layout=None, Device? device=None, bool? pin_memory=None) -> Tensor
  use_c10_dispatcher: full

- func: bartlett_window.periodic(int window_length, bool periodic, *, ScalarType? dtype=None, Layout? layout=None, Device? device=None, bool? pin_memory=None) -> Tensor
  use_c10_dispatcher: full

- func: batch_norm(Tensor input, Tensor? weight, Tensor? bias, Tensor? running_mean, Tensor? running_var, bool training, float momentum, float eps, bool cudnn_enabled) -> Tensor
  use_c10_dispatcher: full

- func: quantized_batch_norm(Tensor input, Tensor? weight, Tensor? bias, Tensor mean, Tensor var, float eps, float output_scale, int output_zero_point) -> Tensor
  use_c10_dispatcher: full
  dispatch:
    QuantizedCPU: quantized_batch_norm

- func: _batch_norm_impl_index(Tensor input, Tensor? weight, Tensor? bias, Tensor? running_mean, Tensor? running_var, bool training, float momentum, float eps, bool cudnn_enabled) -> (Tensor, Tensor, Tensor, Tensor, int)
  use_c10_dispatcher: full

- func: _batch_norm_impl_index_backward(int impl_index, Tensor input, Tensor grad_output, Tensor? weight, Tensor? running_mean, Tensor? running_var, Tensor? save_mean, Tensor? save_var_transform, bool train, float eps, bool[3] output_mask, Tensor reservedSpace) -> (Tensor, Tensor, Tensor)
  use_c10_dispatcher: full

# Sample bernoulli with values in `self` as probability.
- func: bernoulli(Tensor self, *, Generator? generator=None) -> Tensor
  variants: function, method

- func: bernoulli.out(Tensor self, *, Generator? generator=None, Tensor(a!) out) -> Tensor(a!)
  variants: function

- func: bernoulli_.Tensor(Tensor(a!) self, Tensor p, *, Generator? generator=None) -> Tensor(a!)
  variants: method

- func: bernoulli_.float(Tensor(a!) self, float p=0.5, *, Generator? generator=None) -> Tensor(a!)
  variants: method
  dispatch:
    CPU, CUDA: bernoulli_

# This out-of-place version isn't used explicitly, but needed by jit.
# There is no default valid on `p` here because it would introduce ambiguity
# with `bernoulli(Tensor self, *, Generator? generator=None)` declaration.
- func: bernoulli.p(Tensor self, float p, *, Generator? generator=None) -> Tensor
  variants: function, method

- func: bilinear(Tensor input1, Tensor input2, Tensor weight, Tensor? bias) -> Tensor
  use_c10_dispatcher: full

- func: binary_cross_entropy(Tensor self, Tensor target, Tensor? weight=None, int reduction=Mean) -> Tensor
  use_c10_dispatcher: full
  python_module: nn
  variants: function
  dispatch:
    CPU: binary_cross_entropy_cpu
    CUDA: binary_cross_entropy_cuda

- func: binary_cross_entropy.out(Tensor self, Tensor target, Tensor? weight=None, int reduction=Mean, *, Tensor(a!) out) -> Tensor(a!)
  python_module: nn
  variants: function
  dispatch:
    CPU: binary_cross_entropy_out_cpu
    CUDA: binary_cross_entropy_out_cuda

- func: binary_cross_entropy_backward(Tensor grad_output, Tensor self, Tensor target, Tensor? weight=None, int reduction=Mean) -> Tensor
  use_c10_dispatcher: full
  python_module: nn
  variants: function
  dispatch:
    CPU: binary_cross_entropy_backward_cpu
    CUDA: binary_cross_entropy_backward_cuda

- func: binary_cross_entropy_backward.grad_input(Tensor grad_output, Tensor self, Tensor target, Tensor? weight=None, int reduction=Mean, *, Tensor(a!) grad_input) -> Tensor(a!)
  python_module: nn
  variants: function
  dispatch:
    CPU: binary_cross_entropy_backward_out_cpu
    CUDA: binary_cross_entropy_backward_out_cuda

- func: binary_cross_entropy_with_logits(Tensor self, Tensor target, Tensor? weight=None, Tensor? pos_weight=None, int reduction=Mean) -> Tensor
  use_c10_dispatcher: full
  variants: function

- func: binary_cross_entropy_with_logits_backward(Tensor grad_output, Tensor self, Tensor target, Tensor? weight=None, Tensor? pos_weight=None, int reduction=Mean) -> Tensor
  use_c10_dispatcher: full
  variants: function

- func: bincount(Tensor self, Tensor? weights=None, int minlength=0) -> Tensor
  use_c10_dispatcher: full
  variants: function, method
  dispatch:
    CPU: _bincount_cpu
    CUDA: _bincount_cuda

- func: bitwise_not(Tensor self) -> Tensor
  use_c10_dispatcher: full
  variants: function, method

- func: bitwise_not_(Tensor(a!) self) -> Tensor(a!)
  use_c10_dispatcher: full
  variants: method

- func: bitwise_not.out(Tensor self, *, Tensor(a!) out) -> Tensor(a!)
  dispatch:
    CPU, CUDA: bitwise_not_out

- func: logical_not(Tensor self) -> Tensor
  use_c10_dispatcher: full
  variants: function, method

- func: logical_not_(Tensor(a!) self) -> Tensor(a!)
  use_c10_dispatcher: full
  variants: method

- func: logical_not.out(Tensor self, *, Tensor(a!) out) -> Tensor(a!)
  dispatch:
    CPU, CUDA: logical_not_out

- func: logical_xor(Tensor self, Tensor other) -> Tensor
  use_c10_dispatcher: full
  variants: function, method

- func: logical_xor_(Tensor(a!) self, Tensor other) -> Tensor(a!)
  use_c10_dispatcher: full
  variants: method

- func: logical_xor.out(Tensor self, Tensor other, *, Tensor(a!) out) -> Tensor(a!)
  dispatch:
    CPU, CUDA: logical_xor_out

- func: logical_and(Tensor self, Tensor other) -> Tensor
  use_c10_dispatcher: full
  variants: function, method

- func: logical_and_(Tensor(a!) self, Tensor other) -> Tensor(a!)
  use_c10_dispatcher: full
  variants: method

- func: logical_and.out(Tensor self, Tensor other, *, Tensor(a!) out) -> Tensor(a!)
  dispatch:
    CPU, CUDA: logical_and_out

- func: logical_or(Tensor self, Tensor other) -> Tensor
  use_c10_dispatcher: full
  variants: function, method

- func: logical_or_(Tensor(a!) self, Tensor other) -> Tensor(a!)
  use_c10_dispatcher: full
  variants: method

- func: logical_or.out(Tensor self, Tensor other, *, Tensor(a!) out) -> Tensor(a!)
  dispatch:
    CPU, CUDA: logical_or_out

- func: blackman_window(int window_length, *, ScalarType? dtype=None, Layout? layout=None, Device? device=None, bool? pin_memory=None) -> Tensor
  use_c10_dispatcher: full

- func: blackman_window.periodic(int window_length, bool periodic, *, ScalarType? dtype=None, Layout? layout=None, Device? device=None, bool? pin_memory=None) -> Tensor
  use_c10_dispatcher: full

- func: bmm(Tensor self, Tensor mat2) -> Tensor
  use_c10_dispatcher: full
  variants: function, method
  dispatch:
    CPU: bmm_cpu
    CUDA: bmm_cuda
    SparseCPU: bmm_sparse_cpu
    SparseCUDA: bmm_sparse_cuda

- func: _bmm(Tensor self, Tensor mat2, *, bool deterministic=False) -> Tensor
  use_c10_dispatcher: full
  variants: function
  dispatch:
    SparseCUDA: _bmm_sparse_cuda

- func: bmm.out(Tensor self, Tensor mat2, *, Tensor(a!) out) -> Tensor(a!)
  variants: function
  dispatch:
    CPU: bmm_out_cpu
    CUDA: bmm_out_cuda
    SparseCPU: bmm_out_sparse_cpu
    SparseCUDA: bmm_out_sparse_cuda

- func: _bmm.out(Tensor self, Tensor mat2, *, bool deterministic=False, Tensor(a!) out) -> Tensor(a!)
  variants: function
  dispatch:
    SparseCUDA: _bmm_out_sparse_cuda

- func: broadcast_tensors(Tensor[] tensors) -> Tensor[]
  use_c10_dispatcher: full
  device_guard: False

- func: cat(Tensor[] tensors, int dim=0) -> Tensor
  use_c10_dispatcher: full

- func: cat.out(Tensor[] tensors, int dim=0, *, Tensor(a!) out) -> Tensor(a!)

- func: cat.names(Tensor[] tensors, Dimname dim) -> Tensor

- func: cat.names_out(Tensor[] tensors, Dimname dim, *, Tensor(a!) out) -> Tensor(a!)

- func: block_diag(Tensor[] tensors) -> Tensor
  use_c10_dispatcher: full
  variants: function

- func: ceil(Tensor self) -> Tensor
  use_c10_dispatcher: full
  variants: function, method

- func: ceil_(Tensor(a!) self) -> Tensor(a!)
  use_c10_dispatcher: full
  variants: function, method

- func: ceil.out(Tensor self, *, Tensor(a!) out) -> Tensor(a!)
  dispatch:
    CPU, CUDA: ceil_out

- func: chain_matmul(Tensor[] matrices) -> Tensor
  use_c10_dispatcher: full
  variants: function

- func: unsafe_chunk(Tensor self, int chunks, int dim=0) -> Tensor[]
  use_c10_dispatcher: full
  variants: function, method
  device_guard: False

- func: chunk(Tensor(a) self, int chunks, int dim=0) -> Tensor(a)[]
  use_c10_dispatcher: full
  variants: function, method
  device_guard: False

- func: clamp(Tensor self, Scalar? min=None, Scalar? max=None) -> Tensor
  use_c10_dispatcher: full
  variants: function, method
  dispatch:
    CPU, CUDA: clamp
    QuantizedCPU: clamp_quantized_cpu

- func: clamp_(Tensor(a!) self, Scalar? min=None, Scalar? max=None) -> Tensor(a!)
  use_c10_dispatcher: full
  variants: function, method

- func: clamp.out(Tensor self, Scalar? min=None, Scalar? max=None, *, Tensor(a!) out) -> Tensor(a!)

- func: clamp_max(Tensor self, Scalar max) -> Tensor
  use_c10_dispatcher: full
  variants: function, method

- func: clamp_max_(Tensor(a!) self, Scalar max) -> Tensor(a!)
  use_c10_dispatcher: full
  variants: function, method

- func: clamp_max.out(Tensor self, Scalar max, *, Tensor(a!) out) -> Tensor(a!)

- func: clamp_min(Tensor self, Scalar min) -> Tensor
  use_c10_dispatcher: full
  variants: function, method

- func: clamp_min_(Tensor(a!) self, Scalar min) -> Tensor(a!)
  use_c10_dispatcher: full
  variants: function, method

- func: clamp_min.out(Tensor self, Scalar min, *, Tensor(a!) out) -> Tensor(a!)

# clip is an alias for clamp
- func: clip(Tensor self, Scalar? min=None, Scalar? max=None) -> Tensor
  use_c10_dispatcher: full
  variants: function, method

- func: clip_(Tensor(a!) self, Scalar? min=None, Scalar? max=None) -> Tensor(a!)
  variants: function, method

- func: clip.out(Tensor self, Scalar? min=None, Scalar? max=None, *, Tensor(a!) out) -> Tensor(a!)

- func: cudnn_is_acceptable(Tensor self) -> bool
  use_c10_dispatcher: full
  device_guard: False

- func: complex(Tensor real, Tensor imag) -> Tensor
  use_c10_dispatcher: full
  variants: function

- func: complex.out(Tensor real, Tensor imag, *, Tensor(a!) out) -> Tensor(a!)
  dispatch:
    CPU, CUDA: complex_out

- func: polar(Tensor abs, Tensor angle) -> Tensor
  use_c10_dispatcher: full
  variants: function

- func: polar.out(Tensor abs, Tensor angle, *, Tensor(a!) out) -> Tensor(a!)
  dispatch:
    CPU, CUDA: polar_out

- func: constant_pad_nd(Tensor self, int[] pad, Scalar value=0) -> Tensor
  use_c10_dispatcher: full
  variants: function

- func: contiguous(Tensor(a) self, *, MemoryFormat memory_format=contiguous_format) -> Tensor(a)
  use_c10_dispatcher: full
  variants: method

- func: convolution(Tensor input, Tensor weight, Tensor? bias, int[] stride, int[] padding, int[] dilation, bool transposed, int[] output_padding, int groups) -> Tensor
  use_c10_dispatcher: full

- func: convolution_overrideable(Tensor input, Tensor weight, Tensor? bias, int[] stride, int[] padding, int[] dilation, bool transposed, int[] output_padding, int groups) -> Tensor
  use_c10_dispatcher: full

- func: convolution_backward_overrideable(Tensor grad_output, Tensor input, Tensor weight, int[] stride, int[] padding, int[] dilation, bool transposed, int[] output_padding, int groups, bool[3] output_mask) -> (Tensor grad_input, Tensor grad_weight, Tensor grad_bias)
  use_c10_dispatcher: full

- func: _convolution(Tensor input, Tensor weight, Tensor? bias, int[] stride, int[] padding, int[] dilation, bool transposed, int[] output_padding, int groups, bool benchmark, bool deterministic, bool cudnn_enabled, bool allow_tf32) -> Tensor
  use_c10_dispatcher: full

- func: _convolution.deprecated(Tensor input, Tensor weight, Tensor? bias, int[] stride, int[] padding, int[] dilation, bool transposed, int[] output_padding, int groups, bool benchmark, bool deterministic, bool cudnn_enabled) -> Tensor
  use_c10_dispatcher: full

- func: _convolution_nogroup(Tensor input, Tensor weight, Tensor? bias, int[] stride, int[] padding, int[] dilation, bool transposed, int[] output_padding) -> Tensor
  use_c10_dispatcher: full

- func: _convolution_double_backward(Tensor? ggI, Tensor? ggW, Tensor? ggb, Tensor gO, Tensor weight, Tensor self, int[] stride, int[] padding, int[] dilation, bool transposed, int[] output_padding, int groups, bool benchmark, bool deterministic, bool cudnn_enabled, bool allow_tf32, bool[3] output_mask) -> (Tensor, Tensor, Tensor)
  use_c10_dispatcher: full

- func: conv1d(Tensor input, Tensor weight, Tensor? bias=None, int[1] stride=1, int[1] padding=0, int[1] dilation=1, int groups=1) -> Tensor
  use_c10_dispatcher: full

- func: conv2d(Tensor input, Tensor weight, Tensor? bias=None, int[2] stride=1, int[2] padding=0, int[2] dilation=1, int groups=1) -> Tensor
  use_c10_dispatcher: full

- func: conv3d(Tensor input, Tensor weight, Tensor? bias=None, int[3] stride=1, int[3] padding=0, int[3] dilation=1, int groups=1) -> Tensor
  use_c10_dispatcher: full

- func: conv_tbc(Tensor self, Tensor weight, Tensor bias, int pad=0) -> Tensor
  use_c10_dispatcher: full

- func: conv_tbc_backward(Tensor self, Tensor input, Tensor weight, Tensor bias, int pad) -> (Tensor, Tensor, Tensor)
  use_c10_dispatcher: full

# NB: we inherit the goofy argument order from PyTorch torch.nn.functional
- func: conv_transpose1d(Tensor input, Tensor weight, Tensor? bias=None, int[1] stride=1, int[1] padding=0, int[1] output_padding=0, int groups=1, int[1] dilation=1) -> Tensor
  use_c10_dispatcher: full

- func: conv_transpose2d.input(Tensor input, Tensor weight, Tensor? bias=None, int[2] stride=1, int[2] padding=0, int[2] output_padding=0, int groups=1, int[2] dilation=1) -> Tensor
  use_c10_dispatcher: full

- func: conv_transpose3d.input(Tensor input, Tensor weight, Tensor? bias=None, int[3] stride=1, int[3] padding=0, int[3] output_padding=0, int groups=1, int[3] dilation=1) -> Tensor
  use_c10_dispatcher: full

- func: copy_(Tensor(a!) self, Tensor src, bool non_blocking=False) -> Tensor(a!)
  use_c10_dispatcher: full
  variants: method
  device_guard: False

- func: _copy_from(Tensor self, Tensor dst, bool non_blocking=False) -> Tensor
  use_c10_dispatcher: full
  dispatch: {}

- func: cos(Tensor self) -> Tensor
  use_c10_dispatcher: full
  variants: function, method

- func: cos_(Tensor(a!) self) -> Tensor(a!)
  use_c10_dispatcher: full
  variants: function, method

- func: cos.out(Tensor self, *, Tensor(a!) out) -> Tensor(a!)
  dispatch:
    CPU, CUDA: cos_out

- func: cosh(Tensor self) -> Tensor
  use_c10_dispatcher: full
  variants: function, method

- func: cosh_(Tensor(a!) self) -> Tensor(a!)
  use_c10_dispatcher: full
  variants: function, method

- func: cosh.out(Tensor self, *, Tensor(a!) out) -> Tensor(a!)
  dispatch:
    CPU, CUDA: cosh_out

- func: cosine_embedding_loss(Tensor input1, Tensor input2, Tensor target, float margin=0.0, int reduction=Mean) -> Tensor
  use_c10_dispatcher: full

- func: count_nonzero.dim_IntList(Tensor self, int[] dim) -> Tensor
  use_c10_dispatcher: full
  variants: function, method

- func: count_nonzero(Tensor self, int? dim=None) -> Tensor
  use_c10_dispatcher: full
  variants: function, method

- func: cudnn_affine_grid_generator(Tensor theta, int N, int C, int H, int W) -> Tensor grid
  use_c10_dispatcher: full
  dispatch:
    CUDA: cudnn_affine_grid_generator_forward

# TODO: Why do I have to call this grad?!
- func: cudnn_affine_grid_generator_backward(Tensor grad, int N, int C, int H, int W) -> Tensor grad_theta
  use_c10_dispatcher: full
  dispatch:
    CUDA: cudnn_affine_grid_generator_backward

- func: cudnn_batch_norm(Tensor input, Tensor weight, Tensor? bias, Tensor? running_mean, Tensor? running_var, bool training, float exponential_average_factor, float epsilon) -> (Tensor, Tensor, Tensor, Tensor)
  use_c10_dispatcher: full
  dispatch:
    CUDA: cudnn_batch_norm

# NB: You can only use this if you used cudnn_batch_norm training=True
- func: cudnn_batch_norm_backward(Tensor input, Tensor grad_output, Tensor weight, Tensor? running_mean, Tensor? running_var, Tensor? save_mean, Tensor? save_var, float epsilon, Tensor reserveSpace) -> (Tensor, Tensor, Tensor)
  use_c10_dispatcher: full
  dispatch:
    CUDA: cudnn_batch_norm_backward

- func: cudnn_convolution.deprecated(Tensor self, Tensor weight, Tensor? bias, int[] padding, int[] stride, int[] dilation, int groups, bool benchmark, bool deterministic) -> Tensor
  use_c10_dispatcher: full
  dispatch:
    CUDA: cudnn_convolution_deprecated

- func: cudnn_convolution.deprecated2(Tensor self, Tensor weight, int[] padding, int[] stride, int[] dilation, int groups, bool benchmark, bool deterministic) -> Tensor
  use_c10_dispatcher: full
  dispatch:
    CUDA: cudnn_convolution_deprecated2

- func: cudnn_convolution(Tensor self, Tensor weight, int[] padding, int[] stride, int[] dilation, int groups, bool benchmark, bool deterministic, bool allow_tf32) -> Tensor
  use_c10_dispatcher: full
  dispatch:
    CUDA: cudnn_convolution

- func: cudnn_convolution_backward_input(int[] self_size, Tensor grad_output, Tensor weight, int[] padding, int[] stride, int[] dilation, int groups, bool benchmark, bool deterministic, bool allow_tf32) -> Tensor
  use_c10_dispatcher: full
  dispatch:
    CUDA: cudnn_convolution_backward_input

- func: cudnn_convolution_backward(Tensor self, Tensor grad_output, Tensor weight, int[] padding, int[] stride, int[] dilation, int groups, bool benchmark, bool deterministic, bool allow_tf32, bool[2] output_mask) -> (Tensor, Tensor)
  use_c10_dispatcher: full
  dispatch:
    CUDA: cudnn_convolution_backward

- func: cudnn_convolution_backward_weight(int[] weight_size, Tensor grad_output, Tensor self, int[] padding, int[] stride, int[] dilation, int groups, bool benchmark, bool deterministic, bool allow_tf32) -> Tensor
  use_c10_dispatcher: full
  dispatch:
    CUDA: cudnn_convolution_backward_weight

- func: cudnn_convolution_transpose.deprecated(Tensor self, Tensor weight, Tensor? bias, int[] padding, int[] output_padding, int[] stride, int[] dilation, int groups, bool benchmark, bool deterministic) -> Tensor
  use_c10_dispatcher: full
  dispatch:
    CUDA: cudnn_convolution_transpose_deprecated

- func: cudnn_convolution_transpose.deprecated2(Tensor self, Tensor weight, int[] padding, int[] output_padding, int[] stride, int[] dilation, int groups, bool benchmark, bool deterministic) -> Tensor
  use_c10_dispatcher: full
  dispatch:
    CUDA: cudnn_convolution_transpose_deprecated2

- func: cudnn_convolution_transpose(Tensor self, Tensor weight, int[] padding, int[] output_padding, int[] stride, int[] dilation, int groups, bool benchmark, bool deterministic, bool allow_tf32) -> Tensor
  use_c10_dispatcher: full
  dispatch:
    CUDA: cudnn_convolution_transpose

# NB: output_padding not strictly needed here, but it's helpful for the float
# backwards
- func: cudnn_convolution_transpose_backward(Tensor self, Tensor grad_output, Tensor weight, int[] padding, int[] output_padding, int[] stride, int[] dilation, int groups, bool benchmark, bool deterministic, bool allow_tf32, bool[2] output_mask) -> (Tensor, Tensor)
  use_c10_dispatcher: full
  dispatch:
    CUDA: cudnn_convolution_transpose_backward

- func: cudnn_convolution_transpose_backward_input(Tensor grad_output, Tensor weight, int[] padding, int[] stride, int[] dilation, int groups, bool benchmark, bool deterministic, bool allow_tf32) -> Tensor
  use_c10_dispatcher: full
  dispatch:
    CUDA: cudnn_convolution_transpose_backward_input

- func: cudnn_convolution_transpose_backward_weight(int[] weight_size, Tensor grad_output, Tensor self, int[] padding, int[] stride, int[] dilation, int groups, bool benchmark, bool deterministic, bool allow_tf32) -> Tensor
  use_c10_dispatcher: full
  dispatch:
    CUDA: cudnn_convolution_transpose_backward_weight

# NB: input is special cased in a way I don't quite understand
- func: cudnn_grid_sampler(Tensor self, Tensor grid) -> Tensor output
  use_c10_dispatcher: full
  dispatch:
    CUDA: cudnn_grid_sampler_forward

- func: cudnn_grid_sampler_backward(Tensor self, Tensor grid, Tensor grad_output) -> (Tensor grad_self, Tensor grad_grid)
  use_c10_dispatcher: full
  dispatch:
    CUDA: cudnn_grid_sampler_backward

- func: cummax(Tensor self, int dim) -> (Tensor values, Tensor indices)
  use_c10_dispatcher: full
  variants: function, method

- func: cummax.out(Tensor self, int dim, *, Tensor(a!) values, Tensor(b!) indices) -> (Tensor(a!) values, Tensor(b!) indices)

- func: cummax.dimname(Tensor self, Dimname dim) -> (Tensor values, Tensor indices)
  variants: function, method

- func: cummax.dimname_out(Tensor self, Dimname dim, *, Tensor(a!) values, Tensor(b!) indices) -> (Tensor(a!) values, Tensor(b!) indices)

- func: _cummax_helper(Tensor self, Tensor(a!) values, Tensor(b!) indices, int dim) -> ()
  variants: function
  dispatch:
    CPU: cummax_helper_cpu
    CUDA: cummax_helper_cuda

- func: cummin(Tensor self, int dim) -> (Tensor values, Tensor indices)
  use_c10_dispatcher: full
  variants: function, method

- func: cummin.out(Tensor self, int dim, *, Tensor(a!) values, Tensor(b!) indices) -> (Tensor(a!) values, Tensor(b!) indices)

- func: cummin.dimname(Tensor self, Dimname dim) -> (Tensor values, Tensor indices)
  variants: function, method

- func: cummin.dimname_out(Tensor self, Dimname dim, *, Tensor(a!) values, Tensor(b!) indices) -> (Tensor(a!) values, Tensor(b!) indices)

- func: _cummin_helper(Tensor self, Tensor(a!) values, Tensor(b!) indices, int dim) -> ()
  variants: function
  dispatch:
    CPU: cummin_helper_cpu
    CUDA: cummin_helper_cuda

- func: cummaxmin_backward(Tensor grad, Tensor input, Tensor indices, int dim) -> Tensor
  use_c10_dispatcher: full
  variants: function
  device_guard: False

- func: cumprod(Tensor self, int dim, *, ScalarType? dtype=None) -> Tensor
  use_c10_dispatcher: full
  variants: function, method

- func: cumprod.out(Tensor self, int dim, *, ScalarType? dtype=None, Tensor(a!) out) -> Tensor(a!)

- func: cumprod.dimname(Tensor self, Dimname dim, *, ScalarType? dtype=None) -> Tensor
  variants: function, method

- func: cumprod.dimname_out(Tensor self, Dimname dim, *, ScalarType? dtype=None, Tensor(a!) out) -> Tensor(a!)

- func: cumprod_backward(Tensor grad, Tensor input, int dim) -> Tensor
  use_c10_dispatcher: full
  variants: function
  device_guard: False

- func: cumsum(Tensor self, int dim, *, ScalarType? dtype=None) -> Tensor
  use_c10_dispatcher: full
  variants: function, method

- func: cumsum.out(Tensor self, int dim, *, ScalarType? dtype=None, Tensor(a!) out) -> Tensor(a!)

- func: cumsum.dimname(Tensor self, Dimname dim, *, ScalarType? dtype=None) -> Tensor
  variants: function, method

- func: cumsum.dimname_out(Tensor self, Dimname dim, *, ScalarType? dtype=None, Tensor(a!) out) -> Tensor(a!)

- func: ctc_loss.IntList(Tensor log_probs, Tensor targets, int[] input_lengths, int[] target_lengths, int blank=0, int reduction=Mean, bool zero_infinity=False) -> Tensor
  use_c10_dispatcher: full

# convenience function that converts to intlists for you
- func: ctc_loss.Tensor(Tensor log_probs, Tensor targets, Tensor input_lengths, Tensor target_lengths, int blank=0, int reduction=Mean, bool zero_infinity=False) -> Tensor
  use_c10_dispatcher: full

- func: _ctc_loss(Tensor log_probs, Tensor targets, int[] input_lengths, int[] target_lengths, int blank=0, bool zero_infinity=False) -> (Tensor, Tensor)
  use_c10_dispatcher: full
  dispatch:
    CPU: ctc_loss_cpu
    CUDA: ctc_loss_gpu

- func: _ctc_loss_backward(Tensor grad, Tensor log_probs, Tensor targets, int[] input_lengths, int[] target_lengths, Tensor neg_log_likelihood, Tensor log_alpha, int blank, bool zero_infinity=False) -> Tensor
  use_c10_dispatcher: full
  dispatch:
    CPU: ctc_loss_backward_cpu
    CUDA: ctc_loss_backward_gpu

- func: diag_embed(Tensor self, int offset=0, int dim1=-2, int dim2=-1) -> Tensor
  use_c10_dispatcher: full
  variants: function, method

- func: diagflat(Tensor self, int offset=0) -> Tensor
  use_c10_dispatcher: full
  variants: function, method

- func: diagonal(Tensor(a) self, int offset=0, int dim1=0, int dim2=1) -> Tensor(a)
  use_c10_dispatcher: full
  variants: function, method

- func: diagonal.Dimname(Tensor(a) self, *, Dimname outdim, Dimname dim1, Dimname dim2, int offset=0) -> Tensor(a)
  variants: function, method

- func: diagonal_backward(Tensor grad, int[] input_sizes, int offset, int dim1, int dim2) -> Tensor
  use_c10_dispatcher: full
  variants: function
  device_guard: False

- func: fill_diagonal_(Tensor(a!) self, Scalar fill_value, bool wrap=False) -> Tensor(a!)
  use_c10_dispatcher: full
  variants: method

- func: div.Tensor(Tensor self, Tensor other) -> Tensor
  use_c10_dispatcher: full
  variants: function, method
  dispatch:
    CPU, CUDA: div
    SparseCPU, SparseCUDA: div_sparse

- func: div_.Tensor(Tensor(a!) self, Tensor other) -> Tensor(a!)
  use_c10_dispatcher: full
  variants: method
  dispatch:
    CPU, CUDA: div_
    SparseCPU, SparseCUDA: div_sparse_

- func: div.out(Tensor self, Tensor other, *, Tensor(a!) out) -> Tensor(a!)
  dispatch:
    CPU, CUDA: div_out
    SparseCPU, SparseCUDA: div_out_sparse_zerodim

# For C++ only, until we have conversion from C++ numbers to Tensor
- func: div.Scalar(Tensor self, Scalar other) -> Tensor
  use_c10_dispatcher: full
  variants: function, method

- func: div_.Scalar(Tensor(a!) self, Scalar other) -> Tensor(a!)
  use_c10_dispatcher: full
  variants: method

# divide, alias for div
- func: divide.Tensor(Tensor self, Tensor other) -> Tensor
  use_c10_dispatcher: full
  variants: function, method

- func: divide_.Tensor(Tensor(a!) self, Tensor other) -> Tensor(a!)
  use_c10_dispatcher: full
  variants: method

- func: divide.out(Tensor self, Tensor other, *, Tensor(a!) out) -> Tensor(a!)

- func: divide.Scalar(Tensor self, Scalar other) -> Tensor
  use_c10_dispatcher: full
  variants: function, method

- func: divide_.Scalar(Tensor(a!) self, Scalar other) -> Tensor(a!)
  use_c10_dispatcher: full
  variants: method

  # true_divide, an alias for div
- func: true_divide.Tensor(Tensor self, Tensor other) -> Tensor
  use_c10_dispatcher: full
  variants: function, method

- func: true_divide_.Tensor(Tensor(a!) self, Tensor other) -> Tensor(a!)
  use_c10_dispatcher: full
  variants: method

- func: true_divide.out(Tensor self, Tensor other, *, Tensor(a!) out) -> Tensor(a!)

- func: true_divide.Scalar(Tensor self, Scalar other) -> Tensor
  use_c10_dispatcher: full
  variants: function, method

- func: true_divide_.Scalar(Tensor(a!) self, Scalar other) -> Tensor(a!)
  use_c10_dispatcher: full
  variants: method

- func: dot(Tensor self, Tensor tensor) -> Tensor
  use_c10_dispatcher: full
  variants: function, method
  dispatch:
    CPU: dot
    CUDA: dot_cuda

- func: dot.out(Tensor self, Tensor tensor, *, Tensor(a!) out) -> Tensor(a!)

- func: vdot(Tensor self, Tensor other) -> Tensor
  use_c10_dispatcher: full
  variants: function, method
  dispatch:
    CPU: vdot
    CUDA: vdot_cuda

- func: vdot.out(Tensor self, Tensor other, *, Tensor(a!) out) -> Tensor(a!)

- func: einsum(str equation, Tensor[] tensors) -> Tensor
  use_c10_dispatcher: full

- func: embedding(Tensor weight, Tensor indices, int padding_idx=-1, bool scale_grad_by_freq=False, bool sparse=False) -> Tensor
  use_c10_dispatcher: full

- func: embedding_backward(Tensor grad, Tensor indices, int num_weights, int padding_idx, bool scale_grad_by_freq, bool sparse) -> Tensor
  use_c10_dispatcher: full

- func: embedding_dense_backward(Tensor grad_output, Tensor indices, int num_weights, int padding_idx, bool scale_grad_by_freq) -> Tensor
  use_c10_dispatcher: full
  dispatch:
    CPU: embedding_dense_backward_cpu
    CUDA: embedding_dense_backward_cuda

- func: embedding_renorm_(Tensor(a!) self, Tensor indices, float max_norm, float norm_type) -> Tensor(a!)
  use_c10_dispatcher: full
  dispatch:
    CPU: embedding_renorm_cpu_
    CUDA: embedding_renorm_cuda_

- func: embedding_sparse_backward(Tensor grad, Tensor indices, int num_weights, int padding_idx, bool scale_grad_by_freq) -> Tensor
  use_c10_dispatcher: full

# NOTE [ embedding_bag Native Functions ]
# The `_embedding_bag.*` variants assume that input tensors except for `weight`,
# e.g. `indices` and `offsets` (and `offset2bag`), are contiguous.
# We really only need to enforce this for `_embedding_bag` (the forward) because
# the backward inputs are the same as forward ones.
# The above `embedding_bag` wrapper is created to achieve this, e.g.,
# applying indices = indices.contiguous().
# The backward functions apply a check that these input tensors are contiguous.


- func: _embedding_bag_forward_only(Tensor weight, Tensor indices, Tensor offsets, bool scale_grad_by_freq=False, int mode=0, bool sparse=False, Tensor? per_sample_weights=None, bool include_last_offset=False) -> (Tensor, Tensor, Tensor, Tensor)
  use_c10_dispatcher: full
  dispatch:
    CPU: _embedding_bag_forward_only_cpu
    CUDA: _embedding_bag_forward_only_cuda

- func: rowwise_prune(Tensor weight, Tensor mask, ScalarType compressed_indices_dtype) -> (Tensor, Tensor)
  use_c10_dispatcher: full

- func: embedding_bag(Tensor weight, Tensor indices, Tensor offsets, bool scale_grad_by_freq=False, int mode=0, bool sparse=False, Tensor? per_sample_weights=None, bool include_last_offset=False) -> (Tensor, Tensor, Tensor, Tensor)
  use_c10_dispatcher: full

- func: _embedding_bag(Tensor weight, Tensor indices, Tensor offsets, bool scale_grad_by_freq=False, int mode=0, bool sparse=False, Tensor? per_sample_weights=None, bool include_last_offset=False) -> (Tensor, Tensor, Tensor, Tensor)
  use_c10_dispatcher: full
  dispatch:
    CPU: _embedding_bag_cpu
    CUDA: _embedding_bag_cuda

- func: _embedding_bag_backward(Tensor grad, Tensor indices, Tensor offsets, Tensor offset2bag, Tensor bag_size, Tensor maximum_indices, int num_weights, bool scale_grad_by_freq, int mode, bool sparse, Tensor? per_sample_weights) -> Tensor
  use_c10_dispatcher: full

- func: _embedding_bag_sparse_backward(Tensor grad, Tensor indices, Tensor offsets, Tensor offset2bag, Tensor bag_size, int num_weights, bool scale_grad_by_freq, int mode, Tensor? per_sample_weights) -> Tensor
  use_c10_dispatcher: full

- func: _embedding_bag_dense_backward(Tensor grad, Tensor indices, Tensor offsets, Tensor offset2bag, Tensor bag_size, Tensor maximum_indices, int num_weights, bool scale_grad_by_freq, int mode, Tensor? per_sample_weights) -> Tensor
  use_c10_dispatcher: full
  dispatch:
    CPU: _embedding_bag_dense_backward_cpu
    CUDA: _embedding_bag_dense_backward_cuda

- func: _embedding_bag_per_sample_weights_backward(Tensor grad, Tensor weight, Tensor indices, Tensor offsets, Tensor offset2bag, int mode) -> Tensor
  use_c10_dispatcher: full
  dispatch:
    CPU: _embedding_bag_per_sample_weights_backward_cpu
    CUDA: _embedding_bag_per_sample_weights_backward_cuda

- func: empty_meta(int[] size, *, ScalarType? dtype=None, Layout? layout=None, Device? device=None, bool? pin_memory=None, MemoryFormat? memory_format=None) -> Tensor
  #use_c10_dispatcher: full

- func: empty.names(int[] size, *, Dimname[]? names, ScalarType? dtype=None, Layout? layout=None, Device? device=None, bool? pin_memory=None, MemoryFormat? memory_format=None) -> Tensor
  device_guard: False

- func: empty.memory_format(int[] size, *, ScalarType? dtype=None, Layout? layout=None, Device? device=None, bool? pin_memory=None, MemoryFormat? memory_format=None) -> Tensor
  #use_c10_dispatcher: full
  dispatch:
    CPU: empty_cpu
    CUDA: empty_cuda
    MkldnnCPU: empty_mkldnn
    SparseCPU, SparseCUDA: empty_sparse

- func: new_empty(Tensor self, int[] size, *, ScalarType? dtype=None, Layout? layout=None, Device? device=None, bool? pin_memory=None) -> Tensor
  #use_c10_dispatcher: full
  variants: method

- func: new_full(Tensor self, int[] size, Scalar fill_value, *, ScalarType? dtype=None, Layout? layout=None, Device? device=None, bool? pin_memory=None) -> Tensor
  use_c10_dispatcher: full
  variants: method

- func: new_zeros(Tensor self, int[] size, *, ScalarType? dtype=None, Layout? layout=None, Device? device=None, bool? pin_memory=None) -> Tensor
  use_c10_dispatcher: full
  variants: method

# other overrides are to provide a more helpful error message that dtype is required
- func: _empty_affine_quantized(int[] size, *, ScalarType? dtype=None, Layout? layout=None, Device? device=None, bool? pin_memory=None, float scale=1, int zero_point=0, MemoryFormat? memory_format=contiguous_format) -> Tensor
  use_c10_dispatcher: full
  dispatch:
    CPU: empty_affine_quantized_other_backends_stub
    QuantizedCPU, QuantizedCUDA: empty_affine_quantized

# it's a factory function receiving a tensor argument, thus overriding explicitly
# other overrides are to provide a more helpful error message that dtype is required
- func: _empty_per_channel_affine_quantized(int[] size, *, Tensor scales, Tensor zero_points, int axis, ScalarType? dtype=None, Layout? layout=None, Device? device=None, bool? pin_memory=None, MemoryFormat? memory_format=contiguous_format) -> Tensor
  use_c10_dispatcher: full
  category_override: factory
  dispatch:
    CPU: empty_per_channel_affine_quantized_other_backends_stub
    QuantizedCPU, QuantizedCUDA: empty_per_channel_affine_quantized

- func: resize_(Tensor(a!) self, int[] size, *, MemoryFormat? memory_format=None) -> Tensor(a!)
  use_c10_dispatcher: full
  variants: method
  device_guard: False
  dispatch:
    CPU: resize_
    CUDA: resize_cuda_
    QuantizedCPU: quantized_resize_cpu_

- func: empty_quantized(int[] size, Tensor qtensor) -> Tensor
  use_c10_dispatcher: full
  variants: function
  dispatch:
    QuantizedCPU, QuantizedCUDA: empty_quantized

- func: empty.out(int[] size, *, MemoryFormat? memory_format=None, Tensor(a!) out) -> Tensor(a!)
  device_guard: False

- func: empty_like(Tensor self, *, ScalarType? dtype=None, Layout? layout=None, Device? device=None, bool? pin_memory=None, MemoryFormat? memory_format=None) -> Tensor
  use_c10_dispatcher: full
  device_guard: False

- func: empty_strided(int[] size, int[] stride, *, ScalarType? dtype=None, Layout? layout=None, Device? device=None, bool? pin_memory=None) -> Tensor
  use_c10_dispatcher: full
  dispatch:
    CPU: empty_strided_cpu
    CUDA: empty_strided_cuda

- func: erf(Tensor self) -> Tensor
  use_c10_dispatcher: full
  variants: function, method

- func: erf_(Tensor(a!) self) -> Tensor(a!)
  use_c10_dispatcher: full
  variants: function, method

- func: erf.out(Tensor self, *, Tensor(a!) out) -> Tensor(a!)
  dispatch:
    CPU, CUDA: erf_out

- func: erfc(Tensor self) -> Tensor
  use_c10_dispatcher: full
  variants: function, method

- func: erfc_(Tensor(a!) self) -> Tensor(a!)
  use_c10_dispatcher: full
  variants: function, method

- func: erfc.out(Tensor self, *, Tensor(a!) out) -> Tensor(a!)
  dispatch:
    CPU, CUDA: erfc_out

- func: exp(Tensor self) -> Tensor
  use_c10_dispatcher: full
  variants: function, method

- func: exp_(Tensor(a!) self) -> Tensor(a!)
  use_c10_dispatcher: full
  variants: function, method

- func: exp.out(Tensor self, *, Tensor(a!) out) -> Tensor(a!)
  dispatch:
    CPU, CUDA: exp_out

- func: exp2(Tensor self) -> Tensor
  use_c10_dispatcher: full
  variants: function, method

- func: exp2_(Tensor(a!) self) -> Tensor(a!)
  use_c10_dispatcher: full
  variants: function, method

- func: exp2.out(Tensor self, *, Tensor(a!) out) -> Tensor(a!)
  dispatch:
    CPU, CUDA: exp2_out

- func: expm1(Tensor self) -> Tensor
  use_c10_dispatcher: full
  variants: function, method

- func: expm1_(Tensor(a!) self) -> Tensor(a!)
  use_c10_dispatcher: full
  variants: function, method

- func: expm1.out(Tensor self, *, Tensor(a!) out) -> Tensor(a!)
  dispatch:
    CPU, CUDA: expm1_out

- func: expand(Tensor(a) self, int[] size, *, bool implicit=False) -> Tensor(a)
  use_c10_dispatcher: full
  variants: method  # This is method-only to match the previous tensor API. In the future we could make this a function too.
  device_guard: False

- func: expand_as(Tensor(a) self, Tensor other) -> Tensor(a)
  use_c10_dispatcher: full
  variants: method  # This is method-only to match the previous tensor API. In the future we could make this a function too.
  device_guard: False

- func: eye(int n, *, ScalarType? dtype=None, Layout? layout=None, Device? device=None, bool? pin_memory=None) -> Tensor
  use_c10_dispatcher: full

- func: eye.m(int n, int m, *, ScalarType? dtype=None, Layout? layout=None, Device? device=None, bool? pin_memory=None) -> Tensor
  use_c10_dispatcher: full

- func: eye.out(int n, *, Tensor(a!) out) -> Tensor(a!)
  dispatch:
    CPU: eye_out_cpu
    CUDA: eye_out_cuda

- func: eye.m_out(int n, int m, *, Tensor(a!) out) -> Tensor(a!)
  dispatch:
    CPU: eye_out_cpu
    CUDA: eye_out_cuda

- func: flatten.using_ints(Tensor(a) self, int start_dim=0, int end_dim=-1) -> Tensor(a)
  use_c10_dispatcher: full
  variants: function, method

- func: flatten.named_out_dim(Tensor(a) self, int start_dim, int end_dim, Dimname out_dim) -> Tensor(a)
  variants: function, method

- func: flatten.using_names(Tensor(a) self, Dimname start_dim, Dimname end_dim, Dimname out_dim) -> Tensor(a)
  variants: function, method

- func: flatten.DimnameList(Tensor(a) self, Dimname[] dims, Dimname out_dim) -> Tensor(a)
  variants: function, method

- func: unflatten.int(Tensor(a) self, int dim, int[] sizes, Dimname[]? names=None) -> Tensor(a)
  variants: method

- func: unflatten.Dimname(Tensor(a) self, Dimname dim, int[] sizes, Dimname[] names) -> Tensor(a)
  variants: method

- func: fill_.Scalar(Tensor(a!) self, Scalar value) -> Tensor(a!)
  use_c10_dispatcher: full
  variants: function, method

- func: fill_.Tensor(Tensor(a!) self, Tensor value) -> Tensor(a!)
  use_c10_dispatcher: full
  variants: function, method

- func: floor(Tensor self) -> Tensor
  use_c10_dispatcher: full
  variants: function, method

- func: floor_(Tensor(a!) self) -> Tensor(a!)
  use_c10_dispatcher: full
  variants: function, method

- func: floor.out(Tensor self, *, Tensor(a!) out) -> Tensor(a!)
  dispatch:
    CPU, CUDA: floor_out

- func: floor_divide(Tensor self, Tensor other) -> Tensor
  use_c10_dispatcher: full
  variants: function, method
  dispatch:
    CPU, CUDA: floor_divide
    SparseCPU, SparseCUDA: floor_divide_sparse

- func: floor_divide_.Tensor(Tensor(a!) self, Tensor other) -> Tensor(a!)
  use_c10_dispatcher: full
  variants: method
  dispatch:
    CPU, CUDA: floor_divide_
    SparseCPU, SparseCUDA: floor_divide_sparse_

- func: floor_divide.out(Tensor self, Tensor other, *, Tensor(a!) out) -> Tensor(a!)
  dispatch:
    CPU, CUDA: floor_divide_out
    SparseCPU, SparseCUDA: floor_divide_out_sparse_zerodim

- func: floor_divide.Scalar(Tensor self, Scalar other) -> Tensor
  use_c10_dispatcher: full
  variants: function, method

- func: floor_divide_.Scalar(Tensor(a!) self, Scalar other) -> Tensor(a!)
  use_c10_dispatcher: full
  variants: method

- func: frac(Tensor self) -> Tensor
  use_c10_dispatcher: full
  variants: function, method

- func: frac_(Tensor(a!) self) -> Tensor(a!)
  use_c10_dispatcher: full
  variants: function, method

- func: frac.out(Tensor self, *, Tensor(a!) out) -> Tensor(a!)
  dispatch:
    CPU, CUDA: frac_out

- func: full.names(int[] size, Scalar fill_value, *, Dimname[]? names, ScalarType? dtype=None, Layout? layout=None, Device? device=None, bool? pin_memory=None) -> Tensor
  device_guard: False

- func: full(int[] size, Scalar fill_value, *, ScalarType? dtype=None, Layout? layout=None, Device? device=None, bool? pin_memory=None) -> Tensor
  use_c10_dispatcher: full

- func: full.out(int[] size, Scalar fill_value, *, Tensor(a!) out) -> Tensor(a!)

- func: full_like(Tensor self, Scalar fill_value, *, ScalarType? dtype=None, Layout? layout=None, Device? device=None, bool? pin_memory=None, MemoryFormat? memory_format=None) -> Tensor
  use_c10_dispatcher: full

- func: from_file(str filename, bool? shared=None, int? size=0, *, ScalarType? dtype=None, Layout? layout=None, Device? device=None, bool? pin_memory=None) -> Tensor
  use_c10_dispatcher: full
  dispatch:
    CPU: from_file

- func: gcd.out(Tensor self, Tensor other, *, Tensor(a!) out) -> Tensor(a!)
  dispatch:
    CPU, CUDA: gcd_out

- func: gcd(Tensor self, Tensor other) -> Tensor
  use_c10_dispatcher: full
  variants: function, method

- func: gcd_(Tensor(a!) self, Tensor other) -> Tensor(a!)
  use_c10_dispatcher: full
  variants: function, method

- func: lcm.out(Tensor self, Tensor other, *, Tensor(a!) out) -> Tensor(a!)
  dispatch:
    CPU, CUDA: lcm_out

- func: lcm(Tensor self, Tensor other) -> Tensor
  use_c10_dispatcher: full
  variants: function, method

- func: lcm_(Tensor(a!) self, Tensor other) -> Tensor(a!)
  use_c10_dispatcher: full
  variants: function, method

# NOTE [ grid_sampler Native Functions ]
# `grid_sampler` does all the shape checking and then dispatches to one of
# `cudnn_grid_sampler`, `grid_sampler_2d`, or `grid_sampler_3d`, each of which
# has the corresponding backward defined as native functions as well. Therefore,
# in these functions and their backwards, no more shape checking is done.
#
# There is also _grid_sampler_2d_backward_cpu_fallback which is an
# implementation detail of grid_sampler_2d and is only exposed here for testing
# purposes.
#
# Additionally, arguments `padding_mode` and `interpolation_mode` are cast to
# enums defined in `native/GridSampler.h`. `cudnn_grid_sampler` doesn't take in
# `interpolation_mode` because it only supports Bilinear interpolation mode.
# Nor does it take in `align_corners` because it only supports the mode
# `align_corners = True`.
- func: grid_sampler(Tensor input, Tensor grid, int interpolation_mode, int padding_mode, bool align_corners) -> Tensor
  use_c10_dispatcher: full

- func: grid_sampler_2d(Tensor input, Tensor grid, int interpolation_mode, int padding_mode, bool align_corners) -> Tensor
  use_c10_dispatcher: full
  dispatch:
    CPU: grid_sampler_2d_cpu
    CUDA: grid_sampler_2d_cuda

- func: grid_sampler_2d_backward(Tensor grad_output, Tensor input, Tensor grid, int interpolation_mode, int padding_mode, bool align_corners) -> (Tensor, Tensor)
  use_c10_dispatcher: full
  dispatch:
    CPU: grid_sampler_2d_backward_cpu
    CUDA: grid_sampler_2d_backward_cuda

# See NOTE [ grid_sample CPU fallback ]
- func: _grid_sampler_2d_cpu_fallback(Tensor input, Tensor grid, int interpolation_mode, int padding_mode, bool align_corners) -> Tensor
  use_c10_dispatcher: full

- func: _grid_sampler_2d_cpu_fallback_backward(Tensor grad_output, Tensor input, Tensor grid, int interpolation_mode, int padding_mode, bool align_corners) -> (Tensor, Tensor)
  use_c10_dispatcher: full

- func: grid_sampler_3d(Tensor input, Tensor grid, int interpolation_mode, int padding_mode, bool align_corners) -> Tensor
  use_c10_dispatcher: full
  dispatch:
    CPU: grid_sampler_3d_cpu
    CUDA: grid_sampler_3d_cuda

- func: grid_sampler_3d_backward(Tensor grad_output, Tensor input, Tensor grid, int interpolation_mode, int padding_mode, bool align_corners) -> (Tensor, Tensor)
  use_c10_dispatcher: full
  dispatch:
    CPU: grid_sampler_3d_backward_cpu
    CUDA: grid_sampler_3d_backward_cuda

- func: hann_window(int window_length, *, ScalarType? dtype=None, Layout? layout=None, Device? device=None, bool? pin_memory=None) -> Tensor
  use_c10_dispatcher: full

- func: hann_window.periodic(int window_length, bool periodic, *, ScalarType? dtype=None, Layout? layout=None, Device? device=None, bool? pin_memory=None) -> Tensor
  use_c10_dispatcher: full

- func: hamming_window(int window_length, *, ScalarType? dtype=None, Layout? layout=None, Device? device=None, bool? pin_memory=None) -> Tensor
  use_c10_dispatcher: full

- func: hamming_window.periodic(int window_length, bool periodic, *, ScalarType? dtype=None, Layout? layout=None, Device? device=None, bool? pin_memory=None) -> Tensor
  use_c10_dispatcher: full

- func: hamming_window.periodic_alpha(int window_length, bool periodic, float alpha, *, ScalarType? dtype=None, Layout? layout=None, Device? device=None, bool? pin_memory=None) -> Tensor
  use_c10_dispatcher: full

- func: hamming_window.periodic_alpha_beta(int window_length, bool periodic, float alpha, float beta, *, ScalarType? dtype=None, Layout? layout=None, Device? device=None, bool? pin_memory=None) -> Tensor
  use_c10_dispatcher: full

- func: kaiser_window(int window_length, *, ScalarType? dtype=None, Layout? layout=None, Device? device=None, bool? pin_memory=None) -> Tensor
  use_c10_dispatcher: full

- func: kaiser_window.periodic(int window_length, bool periodic, *, ScalarType? dtype=None, Layout? layout=None, Device? device=None, bool? pin_memory=None) -> Tensor
  use_c10_dispatcher: full

- func: kaiser_window.beta(int window_length, bool periodic, float beta, *, ScalarType? dtype=None, Layout? layout=None, Device? device=None, bool? pin_memory=None) -> Tensor
  use_c10_dispatcher: full

- func: hinge_embedding_loss(Tensor self, Tensor target, float margin=1.0, int reduction=Mean) -> Tensor
  use_c10_dispatcher: full

- func: group_norm(Tensor input, int num_groups, Tensor? weight=None, Tensor? bias=None, float eps=1e-05, bool cudnn_enabled=True) -> Tensor
  use_c10_dispatcher: full

- func: native_group_norm(Tensor input, Tensor? weight, Tensor? bias, int N, int C, int HxW, int group, float eps) -> (Tensor, Tensor, Tensor)
  use_c10_dispatcher: full
  dispatch:
    CPU, CUDA: native_group_norm
    Math: math_group_norm

- func: native_group_norm_backward(Tensor grad_out, Tensor input, Tensor mean, Tensor rstd, Tensor? weight, int N, int C, int HxW, int group, bool[3] output_mask) -> (Tensor, Tensor, Tensor)
  use_c10_dispatcher: full
  dispatch:
    CPU, CUDA: native_group_norm_backward

- func: ifft(Tensor self, int signal_ndim, bool normalized=False) -> Tensor
  use_c10_dispatcher: full
  variants: function, method

- func: rfft(Tensor self, int signal_ndim, bool normalized=False, bool onesided=True) -> Tensor
  use_c10_dispatcher: full
  variants: function, method

- func: irfft(Tensor self, int signal_ndim, bool normalized=False, bool onesided=True, int[] signal_sizes=[]) -> Tensor
  use_c10_dispatcher: full
  variants: function, method

- func: _fft_with_size(Tensor self, int signal_ndim, bool complex_input, bool complex_output, bool inverse, int[] checked_signal_sizes, bool normalized, bool onesided, int[] output_sizes) -> Tensor
  use_c10_dispatcher: full
  variants: function

- func: _fft_with_size.norm_modes(Tensor self, int signal_ndim, bool complex_input, bool complex_output, bool inverse, int[] checked_signal_sizes, int normalization, bool onesided, int[] output_sizes) -> Tensor
  use_c10_dispatcher: full
  variants: function
  dispatch:
    CPU: _fft_mkl
    CUDA: _fft_cufft

- func: _cufft_get_plan_cache_size(int device_index) -> int
  use_c10_dispatcher: full

- func: _cufft_get_plan_cache_max_size(int device_index) -> int
  use_c10_dispatcher: full

- func: _cufft_set_plan_cache_max_size(int device_index, int max_size) -> ()
  use_c10_dispatcher: full

- func: _cufft_clear_plan_cache(int device_index) -> ()
  use_c10_dispatcher: full

- func: index.Tensor(Tensor self, Tensor?[] indices) -> Tensor
  variants: function, method
  # NB: This function is special-cased in tools/autograd/gen_variable_type.py
  # NB: The following functions are declared in aten/src/ATen/templates/TensorBody.h and defined in aten/src/ATen/TensorIndexing.cpp:
  # - Tensor Tensor::index(ArrayRef<TensorIndex> indices)
  # - Tensor Tensor::index(std::initializer_list<TensorIndex> indices)

- func: index_copy_(Tensor(a!) self, int dim, Tensor index, Tensor source) -> Tensor(a!)
  use_c10_dispatcher: full
  variants: method

- func: index_copy(Tensor self, int dim, Tensor index, Tensor source) -> Tensor
  use_c10_dispatcher: full
  variants: function, method

- func: index_copy_.dimname(Tensor(a!) self, Dimname dim, Tensor index, Tensor source) -> Tensor(a!)
  variants: method

- func: index_copy.dimname(Tensor self, Dimname dim, Tensor index, Tensor source) -> Tensor
  variants: function, method

- func: index_put_(Tensor(a!) self, Tensor?[] indices, Tensor values, bool accumulate=False) -> Tensor(a!)
  variants: function, method
  # NB: The following functions are declared in aten/src/ATen/templates/TensorBody.h and defined in aten/src/ATen/TensorIndexing.cpp:
  # - Tensor & Tensor::index_put_(ArrayRef<TensorIndex> indices, Tensor const & rhs)
  # - Tensor & Tensor::index_put_(ArrayRef<TensorIndex> indices, Scalar v)
  # - Tensor & Tensor::index_put_(std::initializer_list<TensorIndex> indices, Tensor const & rhs)
  # - Tensor & Tensor::index_put_(std::initializer_list<TensorIndex> indices, Scalar v)

- func: index_put(Tensor self, Tensor?[] indices, Tensor values, bool accumulate=False) -> Tensor
  variants: function, method

- func: _index_put_impl_(Tensor(a!) self, Tensor?[] indices, Tensor values, bool accumulate=False, bool unsafe=False) -> Tensor(a!)
  variants: function

- func: instance_norm(Tensor input, Tensor? weight, Tensor? bias, Tensor? running_mean, Tensor? running_var, bool use_input_stats, float momentum, float eps, bool cudnn_enabled) -> Tensor
  use_c10_dispatcher: full
  variants: function

- func: inverse(Tensor self) -> Tensor
  use_c10_dispatcher: full
  variants: function, method

- func: inverse.out(Tensor self, *, Tensor(a!) out) -> Tensor(a!)

- func: _inverse_helper(Tensor self) -> Tensor
  use_c10_dispatcher: full
  variants: function
  dispatch:
    CPU: _inverse_helper_cpu
    CUDA: _inverse_helper_cuda

- func: isclose(Tensor self, Tensor other, float rtol=1e-05, float atol=1e-08, bool equal_nan=False) -> Tensor
  use_c10_dispatcher: full
  variants: function, method

- func: isnan(Tensor self) -> Tensor
  use_c10_dispatcher: full
  variants: function, method
  device_guard: False
  dispatch:
    CPU, CUDA: isnan
    SparseCPU, SparseCUDA: isnan_sparse

- func: is_distributed(Tensor self) -> bool
  use_c10_dispatcher: full
  variants: function, method
  device_guard: False

- func: is_floating_point(Tensor self) -> bool
  use_c10_dispatcher: full
  variants: function, method
  device_guard: False

- func: is_complex(Tensor self) -> bool
  use_c10_dispatcher: full
  variants: function, method
  device_guard: False

- func: isreal(Tensor self) -> Tensor
  use_c10_dispatcher: full
  variants: function, method

- func: is_nonzero(Tensor self) -> bool
  use_c10_dispatcher: full
  variants: function, method
  device_guard: False

- func: is_same_size(Tensor self, Tensor other) -> bool
  use_c10_dispatcher: full
  variants: function, method
  device_guard: False

- func: is_signed(Tensor self) -> bool
  use_c10_dispatcher: full
  variants: function, method
  device_guard: False

- func: kl_div(Tensor self, Tensor target, int reduction=Mean, *, bool log_target=False) -> Tensor
  use_c10_dispatcher: full

- func: kl_div_backward(Tensor grad_output, Tensor self, Tensor target, int reduction=Mean, *, bool log_target=False) -> Tensor
  use_c10_dispatcher: full
  dispatch:
    CPU: kl_div_backward_cpu
    CUDA: kl_div_backward_cuda

- func: kthvalue(Tensor self, int k, int dim=-1, bool keepdim=False) -> (Tensor values, Tensor indices)
  use_c10_dispatcher: full
  variants: function, method

- func: kthvalue.values(Tensor self, int k, int dim=-1, bool keepdim=False, *, Tensor(a!) values, Tensor(b!) indices) -> (Tensor(a!) values, Tensor(b!) indices)
  dispatch:
    CPU: kthvalue_out_cpu
    CUDA: kthvalue_out_cuda

- func: kthvalue.dimname(Tensor self, int k, Dimname dim, bool keepdim=False) -> (Tensor values, Tensor indices)
  variants: function, method

- func: kthvalue.dimname_out(Tensor self, int k, Dimname dim, bool keepdim=False, *, Tensor(a!) values, Tensor(b!) indices) -> (Tensor(a!) values, Tensor(b!) indices)

- func: layer_norm(Tensor input, int[] normalized_shape, Tensor? weight=None, Tensor? bias=None, float eps=1e-05, bool cudnn_enable=True) -> Tensor
  use_c10_dispatcher: full

- func: native_layer_norm(Tensor input, Tensor? weight, Tensor? bias, int M, int N, float eps) -> (Tensor, Tensor, Tensor)
  use_c10_dispatcher: full
  dispatch:
    CPU: layer_norm_cpu
    CUDA: layer_norm_cuda

- func: native_layer_norm_backward(Tensor grad_out, Tensor input, Tensor mean, Tensor rstd, Tensor? weight, int M, int N, bool[3] output_mask) -> (Tensor, Tensor, Tensor)
  use_c10_dispatcher: full
  dispatch:
    CPU: layer_norm_backward_cpu
    CUDA: layer_norm_backward_cuda

- func: linear(Tensor input, Tensor weight, Tensor? bias=None) -> Tensor
  use_c10_dispatcher: full
  python_module: nn

- func: mkldnn_linear(Tensor input, Tensor weight, Tensor? bias=None) -> Tensor
  use_c10_dispatcher: full
  python_module: nn
  dispatch:
    MkldnnCPU: mkldnn_linear

- func: fbgemm_linear_int8_weight_fp32_activation(Tensor input, Tensor weight, Tensor packed, Tensor col_offsets, Scalar weight_scale, Scalar weight_zero_point, Tensor bias) -> Tensor
  use_c10_dispatcher: full

- func: fbgemm_linear_int8_weight(Tensor input, Tensor weight, Tensor packed, Tensor col_offsets, Scalar weight_scale, Scalar weight_zero_point, Tensor bias) -> Tensor
  use_c10_dispatcher: full

- func: fbgemm_linear_quantize_weight(Tensor input) -> (Tensor, Tensor, float, int)
  use_c10_dispatcher: full

- func: fbgemm_pack_gemm_matrix_fp16(Tensor input) -> Tensor
  use_c10_dispatcher: full

- func: fbgemm_linear_fp16_weight_fp32_activation(Tensor input, Tensor packed_weight, Tensor bias) -> Tensor
  use_c10_dispatcher: full

- func: fbgemm_linear_fp16_weight(Tensor input, Tensor packed_weight, Tensor bias) -> Tensor
  use_c10_dispatcher: full

- func: fbgemm_pack_quantized_matrix(Tensor input) -> Tensor
  use_c10_dispatcher: full

- func: fbgemm_pack_quantized_matrix.KN(Tensor input, int K, int N) -> Tensor
  use_c10_dispatcher: full

- func: linspace(Scalar start, Scalar end, int? steps=None, *, ScalarType? dtype=None, Layout? layout=None, Device? device=None, bool? pin_memory=None) -> Tensor
  use_c10_dispatcher: full

- func: linspace.out(Scalar start, Scalar end, int? steps=None, *, Tensor(a!) out) -> Tensor(a!)
  dispatch:
    CPU: linspace_cpu_out
    CUDA: linspace_cuda_out

- func: log(Tensor self) -> Tensor
  use_c10_dispatcher: full
  variants: function, method

- func: log_(Tensor(a!) self) -> Tensor(a!)
  use_c10_dispatcher: full
  variants: function, method

- func: log.out(Tensor self, *, Tensor(a!) out) -> Tensor(a!)
  dispatch:
    CPU, CUDA: log_out

- func: log10(Tensor self) -> Tensor
  use_c10_dispatcher: full
  variants: function, method

- func: log10_(Tensor(a!) self) -> Tensor(a!)
  use_c10_dispatcher: full
  variants: function, method

- func: log10.out(Tensor self, *, Tensor(a!) out) -> Tensor(a!)
  dispatch:
    CPU, CUDA: log10_out

- func: log1p(Tensor self) -> Tensor
  use_c10_dispatcher: full
  variants: function, method

- func: log1p_(Tensor(a!) self) -> Tensor(a!)
  use_c10_dispatcher: full
  variants: function, method
  dispatch:
    CPU, CUDA: log1p_
    SparseCPU, SparseCUDA: log1p_sparse_

- func: log1p.out(Tensor self, *, Tensor(a!) out) -> Tensor(a!)
  dispatch:
    CPU, CUDA: log1p_out
    SparseCPU, SparseCUDA: log1p_out_sparse

- func: log2(Tensor self) -> Tensor
  use_c10_dispatcher: full
  variants: function, method

- func: log2_(Tensor(a!) self) -> Tensor(a!)
  use_c10_dispatcher: full
  variants: function, method

- func: log2.out(Tensor self, *, Tensor(a!) out) -> Tensor(a!)
  dispatch:
    CPU, CUDA: log2_out

- func: logaddexp.out(Tensor self, Tensor other, *, Tensor(a!) out) -> Tensor(a!)
  dispatch:
    CPU, CUDA: logaddexp_out

- func: logaddexp(Tensor self, Tensor other) -> Tensor
  use_c10_dispatcher: full
  variants: method, function

- func: logaddexp2.out(Tensor self, Tensor other, *, Tensor(a!) out) -> Tensor(a!)
  dispatch:
    CPU, CUDA: logaddexp2_out

- func: logaddexp2(Tensor self, Tensor other) -> Tensor
  use_c10_dispatcher: full
  variants: method, function

- func: logdet(Tensor self) -> Tensor
  use_c10_dispatcher: full
  variants: function, method

- func: logspace(Scalar start, Scalar end, int? steps=None, float base=10.0, *, ScalarType? dtype=None, Layout? layout=None, Device? device=None, bool? pin_memory=None) -> Tensor
  use_c10_dispatcher: full

- func: logspace.out(Scalar start, Scalar end, int? steps=None, float base=10.0, *, Tensor(a!) out) -> Tensor(a!)
  dispatch:
    CPU: logspace_cpu_out
    CUDA: logspace_cuda_out

# log_softmax allows positional dtype, unlike most operators, because kwonly is BC-breaking when loading jit models.
- func: log_softmax.int(Tensor self, int dim, ScalarType? dtype=None) -> Tensor
  use_c10_dispatcher: full
  variants: function, method

- func: log_softmax.Dimname(Tensor self, Dimname dim, *, ScalarType? dtype=None) -> Tensor
  variants: function, method

- func: _log_softmax(Tensor self, int dim, bool half_to_float) -> Tensor
  use_c10_dispatcher: full
  dispatch:
    CPU: log_softmax_cpu
    CUDA: log_softmax_cuda

- func: _log_softmax_backward_data(Tensor grad_output, Tensor output, int dim, Tensor self) -> Tensor
  use_c10_dispatcher: full
  dispatch:
    CPU: log_softmax_backward_cpu
    CUDA: log_softmax_backward_cuda

- func: _logcumsumexp(Tensor self, int dim) -> Tensor
  use_c10_dispatcher: full
  dispatch:
    CPU: _logcumsumexp_cpu
    CUDA: _logcumsumexp_cuda

- func: _logcumsumexp.out(Tensor self, int dim, *, Tensor(a!) out) -> Tensor(a!)
  dispatch:
    CPU: _logcumsumexp_out_cpu
    CUDA: _logcumsumexp_out_cuda

- func: logcumsumexp(Tensor self, int dim) -> Tensor
  use_c10_dispatcher: full
  variants: function, method

- func: logcumsumexp.out(Tensor self, int dim, *, Tensor(a!) out) -> Tensor(a!)

- func: logcumsumexp.dimname(Tensor self, Dimname dim) -> Tensor
  variants: function, method

- func: logcumsumexp.dimname_out(Tensor self, Dimname dim, *, Tensor(a!) out) -> Tensor(a!)

- func: logsumexp(Tensor self, int[1] dim, bool keepdim=False) -> Tensor
  use_c10_dispatcher: full
  variants: function, method

- func: logsumexp.out(Tensor self, int[1] dim, bool keepdim=False, *, Tensor(a!) out) -> Tensor(a!)

- func: logsumexp.names(Tensor self, Dimname[1] dim, bool keepdim=False) -> Tensor
  variants: function, method

- func: logsumexp.names_out(Tensor self, Dimname[1] dim, bool keepdim=False, *, Tensor(a!) out) -> Tensor(a!)

- func: margin_ranking_loss(Tensor input1, Tensor input2, Tensor target, float margin=0.0, int reduction=Mean) -> Tensor
  use_c10_dispatcher: full

- func: matmul(Tensor self, Tensor other) -> Tensor
  use_c10_dispatcher: full
  variants: function, method

- func: matmul.out(Tensor self, Tensor other, *, Tensor(a!) out) -> Tensor(a!)

- func: matrix_rank.tol(Tensor self, float tol, bool symmetric=False) -> Tensor
  use_c10_dispatcher: full

- func: matrix_rank(Tensor self, bool symmetric=False) -> Tensor
  use_c10_dispatcher: full

- func: matrix_power(Tensor self, int n) -> Tensor
  use_c10_dispatcher: full
  variants: function, method

- func: matrix_exp(Tensor self) -> Tensor
  use_c10_dispatcher: full
  variants: function, method

- func: matrix_exp_backward(Tensor self, Tensor grad) -> Tensor
  use_c10_dispatcher: full

- func: _aminmax(Tensor self) -> (Tensor, Tensor)
  use_c10_dispatcher: full
  variants: function
  dispatch:
    CPU, CUDA: _aminmax_all

- func: _aminmax.dim(Tensor self, int dim, bool keepdim=False) -> (Tensor, Tensor)
  use_c10_dispatcher: full
  variants: function
  dispatch:
    CPU, CUDA: _aminmax

- func: _compute_linear_combination(Tensor input, Tensor coefficients) -> Tensor
  dispatch:
    CPU, CUDA: _compute_linear_combination

- func: _compute_linear_combination.out(Tensor input, Tensor coefficients, *, Tensor(a!) out) -> Tensor(a!)
  dispatch:
    CPU, CUDA: _compute_linear_combination_out

- func: max.dim(Tensor self, int dim, bool keepdim=False) -> (Tensor values, Tensor indices)
  use_c10_dispatcher: full
  variants: function, method

- func: max.dim_max(Tensor self, int dim, bool keepdim=False, *, Tensor(a!) max, Tensor(b!) max_values) -> (Tensor(a!) values, Tensor(b!) indices)

- func: max.names_dim(Tensor self, Dimname dim, bool keepdim=False) -> (Tensor values, Tensor indices)
  variants: function, method

- func: max.names_dim_max(Tensor self, Dimname dim, bool keepdim=False, *, Tensor(a!) max, Tensor(b!) max_values) -> (Tensor(a!) values, Tensor(b!) indices)

- func: value_selecting_reduction_backward(Tensor grad, int dim, Tensor indices, int[] sizes, bool keepdim) -> Tensor
  use_c10_dispatcher: full
  variants: function
  device_guard: False

- func: amax(Tensor self, int[1] dim=[], bool keepdim=False) -> Tensor
  use_c10_dispatcher: full
  variants: function, method

- func: amax.out(Tensor self, int[1] dim=[], bool keepdim=False, *, Tensor(a!) out) -> Tensor(a!)

# Return: (Tensor output, Tensor indices)
- func: max_pool1d_with_indices(Tensor self, int[1] kernel_size, int[1] stride=[], int[1] padding=0, int[1] dilation=1, bool ceil_mode=False) -> (Tensor, Tensor)
  use_c10_dispatcher: full

- func: max_pool1d(Tensor self, int[1] kernel_size, int[1] stride=[], int[1] padding=0, int[1] dilation=1, bool ceil_mode=False) -> Tensor
  use_c10_dispatcher: full

- func: max_pool2d(Tensor self, int[2] kernel_size, int[2] stride=[], int[2] padding=0, int[2] dilation=1, bool ceil_mode=False) -> Tensor
  use_c10_dispatcher: full

- func: mkldnn_max_pool2d(Tensor self, int[2] kernel_size, int[2] stride=[], int[2] padding=0, int[2] dilation=1, bool ceil_mode=False) -> Tensor
  use_c10_dispatcher: full
  dispatch:
    MkldnnCPU: mkldnn_max_pool2d

- func: mkldnn_max_pool3d(Tensor self, int[3] kernel_size, int[3] stride=[], int[3] padding=0, int[3] dilation=1, bool ceil_mode=False) -> Tensor
  use_c10_dispatcher: full
  dispatch:
    MkldnnCPU: mkldnn_max_pool3d

- func: quantized_max_pool2d(Tensor self, int[2] kernel_size, int[2] stride=[], int[2] padding=0, int[2] dilation=1, bool ceil_mode=False) -> Tensor
  use_c10_dispatcher: full
  dispatch:
    QuantizedCPU: quantized_max_pool2d

- func: max_pool3d(Tensor self, int[3] kernel_size, int[3] stride=[], int[3] padding=0, int[3] dilation=1, bool ceil_mode=False) -> Tensor
  use_c10_dispatcher: full

# The CPU and GPU dispatch variants are named weirdly here because otherwise there
# are namespacing issues in C++
- func: mean(Tensor self, *, ScalarType? dtype=None) -> Tensor
  use_c10_dispatcher: full
  variants: function, method
  dispatch:
    CPU, CUDA: mean_cpu_gpu
    QuantizedCPU: mean_quantized_cpu

- func: mean.dim(Tensor self, int[1] dim, bool keepdim=False, *, ScalarType? dtype=None) -> Tensor
  use_c10_dispatcher: full
  variants: function, method
  dispatch:
    CPU, CUDA: mean_cpu_gpu
    QuantizedCPU: mean_quantized_cpu

- func: mean.out(Tensor self, int[1] dim, bool keepdim=False, *, ScalarType? dtype=None, Tensor(a!) out) -> Tensor(a!)
  dispatch:
    CPU, CUDA: mean_out_cpu_gpu
    QuantizedCPU: mean_out_quantized_cpu

- func: mean.names_dim(Tensor self, Dimname[1] dim, bool keepdim=False, *, ScalarType? dtype=None) -> Tensor
  variants: function, method

- func: mean.names_out(Tensor self, Dimname[1] dim, bool keepdim=False, *, ScalarType? dtype=None, Tensor(a!) out) -> Tensor(a!)

- func: median.dim(Tensor self, int dim, bool keepdim=False) -> (Tensor values, Tensor indices)
  use_c10_dispatcher: full
  variants: function, method

- func: median.dim_values(Tensor self, int dim, bool keepdim=False, *, Tensor(a!) values, Tensor(b!) indices) -> (Tensor(a!) values, Tensor(b!) indices)

- func: median.names_dim(Tensor self, Dimname dim, bool keepdim=False) -> (Tensor values, Tensor indices)
  variants: function, method

- func: median.names_dim_values(Tensor self, Dimname dim, bool keepdim=False, *, Tensor(a!) values, Tensor(b!) indices) -> (Tensor(a!) values, Tensor(b!) indices)

- func: min.dim(Tensor self, int dim, bool keepdim=False) -> (Tensor values, Tensor indices)
  use_c10_dispatcher: full
  variants: function, method

- func: min.dim_min(Tensor self, int dim, bool keepdim=False, *, Tensor(a!) min, Tensor(b!) min_indices) -> (Tensor(a!) values, Tensor(b!) indices)

- func: min.names_dim(Tensor self, Dimname dim, bool keepdim=False) -> (Tensor values, Tensor indices)
  variants: function, method

- func: min.names_dim_min(Tensor self, Dimname dim, bool keepdim=False, *, Tensor(a!) min, Tensor(b!) min_indices) -> (Tensor(a!) values, Tensor(b!) indices)

- func: amin(Tensor self, int[1] dim=[], bool keepdim=False) -> Tensor
  use_c10_dispatcher: full
  variants: function, method

- func: amin.out(Tensor self, int[1] dim=[], bool keepdim=False, *, Tensor(a!) out) -> Tensor(a!)

- func: mkldnn_convolution(Tensor self, Tensor weight, Tensor? bias, int[] padding, int[] stride, int[] dilation, int groups) -> Tensor
  use_c10_dispatcher: full

- func: mkldnn_convolution_backward_input(int[] self_size, Tensor grad_output, Tensor weight, int[] padding, int[] stride, int[] dilation, int groups, bool bias_defined) -> Tensor
  use_c10_dispatcher: full

- func: mkldnn_convolution_backward_weights(int[] weight_size, Tensor grad_output, Tensor self, int[] padding, int[] stride, int[] dilation, int groups, bool bias_defined) -> (Tensor, Tensor)
  use_c10_dispatcher: full

- func: mkldnn_convolution_backward(Tensor self, Tensor grad_output, Tensor weight, int[] padding, int[] stride, int[] dilation, int groups, bool[3] output_mask) -> (Tensor, Tensor, Tensor)
  use_c10_dispatcher: full

- func: miopen_batch_norm(Tensor input, Tensor weight, Tensor? bias, Tensor? running_mean, Tensor? running_var, bool training, float exponential_average_factor, float epsilon) -> (Tensor, Tensor, Tensor)
  use_c10_dispatcher: full
  dispatch:
    CUDA: miopen_batch_norm

- func: miopen_batch_norm_backward(Tensor input, Tensor grad_output, Tensor weight, Tensor? running_mean, Tensor? running_var, Tensor? save_mean, Tensor? save_var, float epsilon) -> (Tensor, Tensor, Tensor)
  use_c10_dispatcher: full
  dispatch:
    CUDA: miopen_batch_norm_backward

- func: miopen_convolution(Tensor self, Tensor weight, Tensor? bias, int[] padding, int[] stride, int[] dilation, int groups, bool benchmark, bool deterministic) -> Tensor
  use_c10_dispatcher: full
  dispatch:
    CUDA: miopen_convolution

- func: miopen_convolution_backward_input(int[] self_size, Tensor grad_output, Tensor weight, int[] padding, int[] stride, int[] dilation, int groups, bool benchmark, bool deterministic) -> Tensor
  use_c10_dispatcher: full
  dispatch:
    CUDA: miopen_convolution_backward_input

- func: miopen_convolution_backward(Tensor self, Tensor grad_output, Tensor weight, int[] padding, int[] stride, int[] dilation, int groups, bool benchmark, bool deterministic, bool[3] output_mask) -> (Tensor, Tensor, Tensor)
  use_c10_dispatcher: full
  dispatch:
    CUDA: miopen_convolution_backward

- func: miopen_convolution_backward_bias(Tensor grad_output) -> Tensor
  use_c10_dispatcher: full
  dispatch:
    CUDA: miopen_convolution_backward_bias

- func: miopen_convolution_backward_weight(int[] weight_size, Tensor grad_output, Tensor self, int[] padding, int[] stride, int[] dilation, int groups, bool benchmark, bool deterministic) -> Tensor
  use_c10_dispatcher: full
  dispatch:
    CUDA: miopen_convolution_backward_weight

- func: miopen_convolution_transpose(Tensor self, Tensor weight, Tensor? bias, int[] padding, int[] output_padding, int[] stride, int[] dilation, int groups, bool benchmark, bool deterministic) -> Tensor
  use_c10_dispatcher: full
  dispatch:
    CUDA: miopen_convolution_transpose

# NB: output_padding not strictly needed here, but it's helpful for the float
# backwards
- func: miopen_convolution_transpose_backward(Tensor self, Tensor grad_output, Tensor weight, int[] padding, int[] output_padding, int[] stride, int[] dilation, int groups, bool benchmark, bool deterministic, bool[3] output_mask) -> (Tensor, Tensor, Tensor)
  use_c10_dispatcher: full
  dispatch:
    CUDA: miopen_convolution_transpose_backward

- func: miopen_convolution_transpose_backward_input(Tensor grad_output, Tensor weight, int[] padding, int[] stride, int[] dilation, int groups, bool benchmark, bool deterministic) -> Tensor
  use_c10_dispatcher: full
  dispatch:
    CUDA: miopen_convolution_transpose_backward_input

- func: miopen_convolution_transpose_backward_weight(int[] weight_size, Tensor grad_output, Tensor self, int[] padding, int[] stride, int[] dilation, int groups, bool benchmark, bool deterministic) -> Tensor
  use_c10_dispatcher: full
  dispatch:
    CUDA: miopen_convolution_transpose_backward_weight

- func: miopen_depthwise_convolution(Tensor self, Tensor weight, Tensor? bias, int[] padding, int[] stride, int[] dilation, int groups, bool benchmark, bool deterministic) -> Tensor
  use_c10_dispatcher: full
  dispatch:
    CUDA: miopen_depthwise_convolution

- func: miopen_depthwise_convolution_backward_input(int[] self_size, Tensor grad_output, Tensor weight, int[] padding, int[] stride, int[] dilation, int groups, bool benchmark, bool deterministic) -> Tensor
  use_c10_dispatcher: full
  dispatch:
    CUDA: miopen_depthwise_convolution_backward_input

- func: miopen_depthwise_convolution_backward(Tensor self, Tensor grad_output, Tensor weight, int[] padding, int[] stride, int[] dilation, int groups, bool benchmark, bool deterministic, bool[3] output_mask) -> (Tensor, Tensor, Tensor)
  use_c10_dispatcher: full
  dispatch:
    CUDA: miopen_depthwise_convolution_backward

- func: miopen_depthwise_convolution_backward_weight(int[] weight_size, Tensor grad_output, Tensor self, int[] padding, int[] stride, int[] dilation, int groups, bool benchmark, bool deterministic) -> Tensor
  use_c10_dispatcher: full
  dispatch:
    CUDA: miopen_depthwise_convolution_backward_weight

- func: miopen_rnn(Tensor input, Tensor[] weight, int weight_stride0, Tensor hx, Tensor? cx, int mode, int hidden_size, int num_layers, bool batch_first, float dropout, bool train, bool bidirectional, int[] batch_sizes, Tensor? dropout_state) -> (Tensor, Tensor, Tensor, Tensor, Tensor)
  use_c10_dispatcher: full
  dispatch:
    CUDA: miopen_rnn

- func: miopen_rnn_backward(Tensor input, Tensor[] weight, int weight_stride0, Tensor weight_buf, Tensor hx, Tensor? cx, Tensor output, Tensor? grad_output, Tensor? grad_hy, Tensor? grad_cy, int mode, int hidden_size, int num_layers, bool batch_first, float dropout, bool train, bool bidirectional, int[] batch_sizes, Tensor? dropout_state, Tensor reserve, bool[4] output_mask) -> (Tensor, Tensor, Tensor, Tensor[])
  use_c10_dispatcher: full
  dispatch:
    CUDA: miopen_rnn_backward

- func: mm(Tensor self, Tensor mat2) -> Tensor
  use_c10_dispatcher: full
  variants: function, method
  dispatch:
    CPU: mm_cpu
    CUDA: mm_cuda
    SparseCPU, SparseCUDA: _sparse_mm

- func: mm.out(Tensor self, Tensor mat2, *, Tensor(a!) out) -> Tensor(a!)
  dispatch:
    CPU: mm_cpu_out
    CUDA: mm_out_cuda
    SparseCPU, SparseCUDA: _sparse_mm_out

- func: _sparse_mm(Tensor sparse, Tensor dense) -> Tensor
  use_c10_dispatcher: full

- func: mode(Tensor self, int dim=-1, bool keepdim=False) -> (Tensor values, Tensor indices)
  use_c10_dispatcher: full
  variants: function, method

- func: mode.values(Tensor self, int dim=-1, bool keepdim=False, *, Tensor(a!) values, Tensor(b!) indices) -> (Tensor(a!) values, Tensor(b!) indices)

- func: mode.dimname(Tensor self, Dimname dim, bool keepdim=False) -> (Tensor values, Tensor indices)
  variants: function, method

- func: mode.dimname_out(Tensor self, Dimname dim, bool keepdim=False, *, Tensor(a!) values, Tensor(b!) indices) -> (Tensor(a!) values, Tensor(b!) indices)

- func: mul.Tensor(Tensor self, Tensor other) -> Tensor
  use_c10_dispatcher: full
  variants: function, method
  dispatch:
    CPU, CUDA: mul
    SparseCPU, SparseCUDA: mul_sparse
    MkldnnCPU: mkldnn_mul

- func: mul_.Tensor(Tensor(a!) self, Tensor other) -> Tensor(a!)
  use_c10_dispatcher: full
  variants: method
  dispatch:
    CPU, CUDA: mul_
    SparseCPU, SparseCUDA: mul_sparse_
    MkldnnCPU: mkldnn_mul_

- func: mul.out(Tensor self, Tensor other, *, Tensor(a!) out) -> Tensor(a!)
  dispatch:
    CPU, CUDA: mul_out
    SparseCPU: mul_out_sparse_cpu
    SparseCUDA: mul_out_sparse_cuda
    MkldnnCPU: mkldnn_mul_out

  # For C++ only, until we have conversion from C++ numbers to Tensor
- func: mul.Scalar(Tensor self, Scalar other) -> Tensor
  use_c10_dispatcher: full
  variants: function, method

- func: mul_.Scalar(Tensor(a!) self, Scalar other) -> Tensor(a!)
  use_c10_dispatcher: full
  variants: method

# multiply, alias for mul
- func: multiply.Tensor(Tensor self, Tensor other) -> Tensor
  use_c10_dispatcher: full
  variants: function, method

- func: multiply_.Tensor(Tensor(a!) self, Tensor other) -> Tensor(a!)
  use_c10_dispatcher: full
  variants: method

- func: multiply.out(Tensor self, Tensor other, *, Tensor(a!) out) -> Tensor(a!)

- func: multiply.Scalar(Tensor self, Scalar other) -> Tensor
  use_c10_dispatcher: full
  variants: function, method

- func: multiply_.Scalar(Tensor(a!) self, Scalar other) -> Tensor(a!)
  use_c10_dispatcher: full
  variants: method

- func: mv(Tensor self, Tensor vec) -> Tensor
  use_c10_dispatcher: full
  variants: function, method
  dispatch:
    CPU, CUDA: mv
    SparseCPU, SparseCUDA: mv_sparse

- func: mv.out(Tensor self, Tensor vec, *, Tensor(a!) out) -> Tensor(a!)

- func: mvlgamma(Tensor self, int p) -> Tensor
  use_c10_dispatcher: full
  variants: function, method

- func: mvlgamma_(Tensor(a!) self, int p) -> Tensor(a!)
  use_c10_dispatcher: full
  variants: method

- func: narrow_copy(Tensor self, int dim, int start, int length) -> Tensor
  use_c10_dispatcher: full
  variants: method
  dispatch:
    CPU, CUDA: narrow_copy_dense
    SparseCPU, SparseCUDA: narrow_copy_sparse

- func: narrow(Tensor(a) self, int dim, int start, int length) -> Tensor(a)
  use_c10_dispatcher: full
  variants: function, method
  device_guard: False

- func: narrow.Tensor(Tensor(a) self, int dim, Tensor start, int length) -> Tensor(a)
  use_c10_dispatcher: full
  variants: function, method
  device_guard: False

- func: native_batch_norm(Tensor input, Tensor? weight, Tensor? bias, Tensor? running_mean, Tensor? running_var, bool training, float momentum, float eps) -> (Tensor, Tensor, Tensor)
  use_c10_dispatcher: full
  dispatch:
    CPU: batch_norm_cpu
    CUDA: batch_norm_cuda
    MkldnnCPU: mkldnn_batch_norm

- func: native_batch_norm.out(Tensor input, Tensor? weight, Tensor? bias, Tensor? running_mean, Tensor? running_var, bool training, float momentum, float eps, *, Tensor(a!) out, Tensor(b!) save_mean, Tensor(c!) save_invstd) -> (Tensor(a!), Tensor(b!), Tensor(c!))
  dispatch:
    CUDA: batch_norm_cuda_out

- func: batch_norm_stats(Tensor input, float eps) -> (Tensor, Tensor)
  use_c10_dispatcher: full
  dispatch:
    CUDA: batch_norm_stats_cuda

- func: batch_norm_elemt(Tensor input, Tensor? weight, Tensor? bias, Tensor mean, Tensor invstd, float eps) -> Tensor
  use_c10_dispatcher: full
  dispatch:
    CUDA: batch_norm_elemt_cuda

- func: batch_norm_elemt.out(Tensor input, Tensor? weight, Tensor? bias, Tensor mean, Tensor invstd, float eps, *, Tensor(a!) out) -> Tensor(a!)
  dispatch:
    CUDA: batch_norm_elemt_cuda_out

# for backward compatibility
- func: batch_norm_gather_stats(Tensor input, Tensor mean, Tensor invstd, Tensor? running_mean, Tensor? running_var, float momentum, float eps, int count) -> (Tensor, Tensor)
  use_c10_dispatcher: full
  dispatch:
    CUDA: batch_norm_gather_stats_cuda

- func: batch_norm_gather_stats_with_counts(Tensor input, Tensor mean, Tensor invstd, Tensor? running_mean, Tensor? running_var, float momentum, float eps, Tensor counts) -> (Tensor, Tensor)
  use_c10_dispatcher: full
  dispatch:
    CUDA: batch_norm_gather_stats_with_counts_cuda

- func: native_batch_norm_backward(Tensor grad_out, Tensor input, Tensor? weight, Tensor? running_mean, Tensor? running_var, Tensor? save_mean, Tensor? save_invstd, bool train, float eps, bool[3] output_mask) -> (Tensor, Tensor, Tensor)
  use_c10_dispatcher: full
  dispatch:
    CPU: batch_norm_backward_cpu
    CUDA: batch_norm_backward_cuda

- func: batch_norm_backward_reduce(Tensor grad_out, Tensor input, Tensor mean, Tensor invstd, Tensor? weight, bool input_g, bool weight_g, bool bias_g) -> (Tensor, Tensor, Tensor, Tensor)
  use_c10_dispatcher: full
  dispatch:
    CUDA: batch_norm_backward_reduce_cuda

- func: batch_norm_backward_elemt(Tensor grad_out, Tensor input, Tensor mean, Tensor invstd, Tensor? weight, Tensor mean_dy, Tensor mean_dy_xmu) -> Tensor
  use_c10_dispatcher: full
  dispatch:
    CUDA: batch_norm_backward_elemt_cuda

- func: batch_norm_update_stats(Tensor input, Tensor? running_mean, Tensor? running_var, float momentum) -> (Tensor, Tensor)
  use_c10_dispatcher: full
  dispatch:
    CPU: batch_norm_update_stats_cpu
    CUDA: batch_norm_update_stats_cuda

- func: is_vulkan_available() -> bool
  use_c10_dispatcher: full

- func: _nnpack_available() -> bool
  use_c10_dispatcher: full

- func: _nnpack_spatial_convolution(Tensor input, Tensor weight, Tensor? bias, int[2] padding, int[2] stride=1) -> Tensor
  use_c10_dispatcher: full
  variants: function

- func: _nnpack_spatial_convolution_backward(Tensor input, Tensor grad_output, Tensor weight, int[2] padding, bool[3] output_mask) -> (Tensor, Tensor, Tensor)
  use_c10_dispatcher: full
  variants: function

- func: _nnpack_spatial_convolution_backward_input(Tensor input, Tensor grad_output, Tensor weight, int[2] padding) -> Tensor
  use_c10_dispatcher: full
  variants: function

- func: _nnpack_spatial_convolution_backward_weight(Tensor input, int[] weightsize, Tensor grad_output, int[2] padding) -> Tensor
  use_c10_dispatcher: full
  variants: function

- func: ones.names(int[] size, *, Dimname[]? names, ScalarType? dtype=None, Layout? layout=None, Device? device=None, bool? pin_memory=None) -> Tensor
  device_guard: False

- func: ones(int[] size, *, ScalarType? dtype=None, Layout? layout=None, Device? device=None, bool? pin_memory=None) -> Tensor
  use_c10_dispatcher: full

- func: ones.out(int[] size, *, Tensor(a!) out) -> Tensor(a!)

- func: ones_like(Tensor self, *, ScalarType? dtype=None, Layout? layout=None, Device? device=None, bool? pin_memory=None, MemoryFormat? memory_format=None) -> Tensor
  use_c10_dispatcher: full

- func: pairwise_distance(Tensor x1, Tensor x2, float p=2, float eps=1e-06, bool keepdim=False) -> Tensor
  use_c10_dispatcher: full

- func: cdist(Tensor x1, Tensor x2, float p=2, int? compute_mode=None) -> Tensor
  use_c10_dispatcher: full

- func: _euclidean_dist(Tensor x1, Tensor x2) -> Tensor
  use_c10_dispatcher: full

- func: _cdist_forward(Tensor x1, Tensor x2, float p, int? compute_mode) -> Tensor
  use_c10_dispatcher: full

- func: _cdist_backward(Tensor grad, Tensor x1, Tensor x2, float p, Tensor cdist) -> Tensor
  use_c10_dispatcher: full

- func: pdist(Tensor self, float p=2) -> Tensor
  use_c10_dispatcher: full

- func: _pdist_forward(Tensor self, float p=2) -> Tensor
  use_c10_dispatcher: full

- func: _pdist_backward(Tensor grad, Tensor self, float p, Tensor pdist) -> Tensor
  use_c10_dispatcher: full

- func: cosine_similarity(Tensor x1, Tensor x2, int dim=1, float eps=1e-08) -> Tensor
  use_c10_dispatcher: full
  variants: function

- func: permute(Tensor(a) self, int[] dims) -> Tensor(a)
  use_c10_dispatcher: full
  variants: method  # This is method-only to match the previous tensor API. In the future we could make this a function too.

- func: movedim.intlist(Tensor(a) self, int[] source, int[] destination) -> Tensor(a)
  use_c10_dispatcher: full
  variants: function, method

- func: movedim.int(Tensor(a) self, int source, int destination) -> Tensor(a)
  use_c10_dispatcher: full
  variants: function, method

# Only exposed from C++ -- in Python,
# we expose it as an attribute `T`, not a function.
#
# I'd like to name this "T" in C++ too, but
# calling a native function "T" causes undefined
# behavior on Windows, for reasons I don't understand
# (maybe related to capital letter collation somehow...)
- func: numpy_T(Tensor(a) self) -> Tensor(a)
  use_c10_dispatcher: full
  variants: method

- func: pixel_shuffle(Tensor self, int upscale_factor) -> Tensor
  use_c10_dispatcher: full

- func: channel_shuffle(Tensor self, int groups) -> Tensor
  use_c10_dispatcher: full
  dispatch:
    CPU: channel_shuffle
    QuantizedCPU: channel_shuffle_quantized_cpu

- func: is_pinned(Tensor self) -> bool
  use_c10_dispatcher: full
  variants: method

- func: pin_memory(Tensor(a) self) -> Tensor(a)
  use_c10_dispatcher: full
  variants: method

- func: pinverse(Tensor self, float rcond=1e-15) -> Tensor
  use_c10_dispatcher: full
  variants: function, method

- func: poisson_nll_loss(Tensor input, Tensor target, bool log_input, bool full, float eps, int reduction) -> Tensor
  use_c10_dispatcher: full
  variants: function

- func: rad2deg(Tensor self) -> Tensor
  use_c10_dispatcher: full
  variants: function, method

- func: rad2deg_(Tensor(a!) self) -> Tensor(a!)
  use_c10_dispatcher: full
  variants: function, method

- func: rad2deg.out(Tensor self, *, Tensor(a!) out) -> Tensor(a!)

- func: deg2rad(Tensor self) -> Tensor
  use_c10_dispatcher: full
  variants: function, method

- func: deg2rad_(Tensor(a!) self) -> Tensor(a!)
  use_c10_dispatcher: full
  variants: function, method

- func: deg2rad.out(Tensor self, *, Tensor(a!) out) -> Tensor(a!)

- func: scalar_tensor(Scalar s, *, ScalarType? dtype=None, Layout? layout=None, Device? device=None, bool? pin_memory=None) -> Tensor
  use_c10_dispatcher: full

- func: rand.names(int[] size, *, Dimname[]? names, ScalarType? dtype=None, Layout? layout=None, Device? device=None, bool? pin_memory=None) -> Tensor
  device_guard: False

- func: rand.generator_with_names(int[] size, *, Generator? generator, Dimname[]? names, ScalarType? dtype=None, Layout? layout=None, Device? device=None, bool? pin_memory=None) -> Tensor
  device_guard: False

- func: rand(int[] size, *, ScalarType? dtype=None, Layout? layout=None, Device? device=None, bool? pin_memory=None) -> Tensor
  use_c10_dispatcher: full

- func: rand.generator(int[] size, *, Generator? generator, ScalarType? dtype=None, Layout? layout=None, Device? device=None, bool? pin_memory=None) -> Tensor

- func: rand.out(int[] size, *, Tensor(a!) out) -> Tensor(a!)

- func: rand.generator_out(int[] size, *, Generator? generator, Tensor(a!) out) -> Tensor(a!)

- func: rand_like(Tensor self, *, ScalarType? dtype=None, Layout? layout=None, Device? device=None, bool? pin_memory=None, MemoryFormat? memory_format=None) -> Tensor
  use_c10_dispatcher: full

- func: randint(int high, int[] size, *, ScalarType? dtype=None, Layout? layout=None, Device? device=None, bool? pin_memory=None) -> Tensor
  use_c10_dispatcher: full

- func: randint.generator(int high, int[] size, *, Generator? generator, ScalarType? dtype=None, Layout? layout=None, Device? device=None, bool? pin_memory=None) -> Tensor

- func: randint.low(int low, int high, int[] size, *, ScalarType? dtype=None, Layout? layout=None, Device? device=None, bool? pin_memory=None) -> Tensor
  use_c10_dispatcher: full

- func: randint.low_generator(int low, int high, int[] size, *, Generator? generator, ScalarType? dtype=None, Layout? layout=None, Device? device=None, bool? pin_memory=None) -> Tensor

- func: randint.out(int high, int[] size, *, Tensor(a!) out) -> Tensor(a!)

- func: randint.generator_out(int high, int[] size, *, Generator? generator, Tensor(a!) out) -> Tensor(a!)

- func: randint.low_out(int low, int high, int[] size, *, Tensor(a!) out) -> Tensor(a!)

- func: randint.low_generator_out(int low, int high, int[] size, *, Generator? generator, Tensor(a!) out) -> Tensor(a!)

- func: randint_like(Tensor self, int high, *, ScalarType? dtype=None, Layout? layout=None, Device? device=None, bool? pin_memory=None, MemoryFormat? memory_format=None) -> Tensor
  use_c10_dispatcher: full

- func: randint_like.low_dtype(Tensor self, int low, int high, *, ScalarType? dtype=None, Layout? layout=None, Device? device=None, bool? pin_memory=None, MemoryFormat? memory_format=None) -> Tensor
  use_c10_dispatcher: full

- func: randn(int[] size, *, ScalarType? dtype=None, Layout? layout=None, Device? device=None, bool? pin_memory=None) -> Tensor
  use_c10_dispatcher: full

- func: randn.generator(int[] size, *, Generator? generator, ScalarType? dtype=None, Layout? layout=None, Device? device=None, bool? pin_memory=None) -> Tensor

- func: randn.names(int[] size, *, Dimname[]? names, ScalarType? dtype=None, Layout? layout=None, Device? device=None, bool? pin_memory=None) -> Tensor
  device_guard: False

- func: randn.generator_with_names(int[] size, *, Generator? generator, Dimname[]? names, ScalarType? dtype=None, Layout? layout=None, Device? device=None, bool? pin_memory=None) -> Tensor
  device_guard: False

- func: randn.out(int[] size, *, Tensor(a!) out) -> Tensor(a!)

- func: randn.generator_out(int[] size, *, Generator? generator, Tensor(a!) out) -> Tensor(a!)

- func: randn_like(Tensor self, *, ScalarType? dtype=None, Layout? layout=None, Device? device=None, bool? pin_memory=None, MemoryFormat? memory_format=None) -> Tensor
  use_c10_dispatcher: full

- func: randperm(int n, *, ScalarType? dtype=None, Layout? layout=None, Device? device=None, bool? pin_memory=None) -> Tensor
  use_c10_dispatcher: full

- func: randperm.generator(int n, *, Generator? generator, ScalarType? dtype=None, Layout? layout=None, Device? device=None, bool? pin_memory=None) -> Tensor

- func: randperm.out(int n, *, Tensor(a!) out) -> Tensor(a!)

- func: randperm.generator_out(int n, *, Generator? generator, Tensor(a!) out) -> Tensor(a!)
  dispatch:
    CPU: randperm_out_cpu
    CUDA: randperm_out_cuda

- func: range.step(Scalar start, Scalar end, Scalar step=1, *, ScalarType? dtype=None, Layout? layout=None, Device? device=None, bool? pin_memory=None) -> Tensor
  use_c10_dispatcher: full

- func: range(Scalar start, Scalar end, *, ScalarType? dtype=None, Layout? layout=None, Device? device=None, bool? pin_memory=None) -> Tensor
  use_c10_dispatcher: full

- func: range.out(Scalar start, Scalar end, Scalar step=1, *, Tensor(a!) out) -> Tensor(a!)
  dispatch:
    CPU: range_cpu_out
    CUDA: range_cuda_out

- func: reciprocal(Tensor self) -> Tensor
  use_c10_dispatcher: full
  variants: function, method

- func: reciprocal_(Tensor(a!) self) -> Tensor(a!)
  use_c10_dispatcher: full
  variants: function, method

- func: reciprocal.out(Tensor self, *, Tensor(a!) out) -> Tensor(a!)
  dispatch:
    CPU, CUDA: reciprocal_out

- func: neg(Tensor self) -> Tensor
  use_c10_dispatcher: full
  variants: function, method

- func: neg_(Tensor(a!) self) -> Tensor(a!)
  use_c10_dispatcher: full
  variants: function, method
  dispatch:
    CPU, CUDA: neg_
    SparseCPU, SparseCUDA: neg_sparse_

- func: neg.out(Tensor self, *, Tensor(a!) out) -> Tensor(a!)
  dispatch:
    CPU, CUDA: neg_out
    SparseCPU, SparseCUDA: neg_out_sparse

# Alias for neg
- func: negative(Tensor self) -> Tensor
  use_c10_dispatcher: full
  variants: function, method

- func: negative_(Tensor(a!) self) -> Tensor(a!)
  use_c10_dispatcher: full
  variants: function, method

- func: negative.out(Tensor self, *, Tensor(a!) out) -> Tensor(a!)

- func: repeat(Tensor self, int[] repeats) -> Tensor
  use_c10_dispatcher: full
  variants: method  # This is method-only to match the previous tensor API. In the future we could make this a function too.

- func: repeat_interleave.Tensor(Tensor repeats) -> Tensor
  use_c10_dispatcher: full
  variants: function
  dispatch:
    CPU: repeat_interleave_cpu
    CUDA: repeat_interleave_cuda

- func: repeat_interleave.self_Tensor(Tensor self, Tensor repeats, int? dim=None) -> Tensor
  use_c10_dispatcher: full
  variants: function, method

- func: repeat_interleave.self_int(Tensor self, int repeats, int? dim=None) -> Tensor
  use_c10_dispatcher: full
  variants: function, method

- func: reshape(Tensor(a) self, int[] shape) -> Tensor(a)
  use_c10_dispatcher: full
  variants: function, method
  device_guard: False

- func: _mkldnn_reshape(Tensor self, int[] shape) -> Tensor
  use_c10_dispatcher: full
  device_guard: False
  dispatch:
    MkldnnCPU: mkldnn_reshape

- func: reshape_as(Tensor(a) self, Tensor other) -> Tensor(a)
  use_c10_dispatcher: full
  variants: method
  device_guard: False

- func: round(Tensor self) -> Tensor
  use_c10_dispatcher: full
  variants: function, method

- func: round_(Tensor(a!) self) -> Tensor(a!)
  use_c10_dispatcher: full
  variants: function, method

- func: round.out(Tensor self, *, Tensor(a!) out) -> Tensor(a!)
  dispatch:
    CPU: round_out
    CUDA: round_out

- func: rrelu(Tensor self, Scalar lower=0.125, Scalar upper=0.3333333333333333, bool training=False, Generator? generator=None) -> Tensor

- func: rrelu_(Tensor(a!) self, Scalar lower=0.125, Scalar upper=0.3333333333333333, bool training=False, Generator? generator=None) -> Tensor(a!)

- func: relu(Tensor self) -> Tensor
  use_c10_dispatcher: full
  variants: function, method
  dispatch:
    CPU, CUDA: relu
    MkldnnCPU: mkldnn_relu
    QuantizedCPU: relu_quantized_cpu

- func: relu_(Tensor(a!) self) -> Tensor(a!)
  use_c10_dispatcher: full
  variants: function, method
  dispatch:
    CPU, CUDA: relu_
    MkldnnCPU: mkldnn_relu_
    QuantizedCPU: relu_quantized_cpu_

- func: prelu(Tensor self, Tensor weight) -> Tensor
  use_c10_dispatcher: full
  variants: function, method
  dispatch:
    CPU: prelu_cpu
    CUDA: prelu_cuda

- func: prelu_backward(Tensor grad_output, Tensor self, Tensor weight) -> (Tensor, Tensor)
  use_c10_dispatcher: full
  variants: function, method
  dispatch:
    CPU: prelu_backward_cpu
    CUDA: prelu_backward_cuda

- func: gelu(Tensor self) -> Tensor
  use_c10_dispatcher: full
  python_module: nn
  dispatch:
    CPU: gelu_cpu
    CUDA: gelu_cuda

- func: gelu_backward(Tensor grad, Tensor self) -> Tensor
  use_c10_dispatcher: full
  python_module: nn
  dispatch:
    CPU: gelu_backward_cpu
    CUDA: gelu_backward_cuda

- func: infinitely_differentiable_gelu_backward(Tensor grad, Tensor self) -> Tensor
  use_c10_dispatcher: full
  variants: function
  python_module: nn
  device_guard: False

- func: hardshrink(Tensor self, Scalar lambd=0.5) -> Tensor
  use_c10_dispatcher: full
  variants: function, method

- func: hardshrink_backward(Tensor grad_out, Tensor self, Scalar lambd) -> Tensor
  use_c10_dispatcher: full
  variants: function, method

- func: rsqrt(Tensor self) -> Tensor
  use_c10_dispatcher: full
  variants: function, method

- func: rsqrt_(Tensor(a!) self) -> Tensor(a!)
  use_c10_dispatcher: full
  variants: function, method

- func: rsqrt.out(Tensor self, *, Tensor(a!) out) -> Tensor(a!)
  dispatch:
    CPU, CUDA: rsqrt_out

- func: select.Dimname(Tensor(a) self, Dimname dim, int index) -> Tensor(a)
  variants: function, method
  device_guard: False

- func: select.int(Tensor(a) self, int dim, int index) -> Tensor(a)
  use_c10_dispatcher: full
  variants: function, method
  device_guard: False

- func: select_backward(Tensor grad, int[] input_sizes, int dim, int index) -> Tensor
  use_c10_dispatcher: full
  variants: function
  device_guard: False

- func: selu(Tensor self) -> Tensor
  use_c10_dispatcher: full

- func: selu_(Tensor(a!) self) -> Tensor(a!)
  use_c10_dispatcher: full

- func: celu(Tensor self, Scalar alpha=1.0) -> Tensor
  use_c10_dispatcher: full

- func: celu_(Tensor(a!) self, Scalar alpha=1.0) -> Tensor(a!)
  use_c10_dispatcher: full

- func: silu(Tensor self) -> Tensor
  use_c10_dispatcher: full
  python_module: nn

- func: silu_(Tensor(a!) self) -> Tensor(a!)
  use_c10_dispatcher: full
  python_module: nn

- func: silu.out(Tensor self, *, Tensor(a!) out) -> Tensor(a!)
  python_module: nn
  dispatch:
    CPU, CUDA: silu_out

- func: silu_backward(Tensor grad_output, Tensor self) -> Tensor
  use_c10_dispatcher: full
  python_module: nn

- func: sigmoid(Tensor self) -> Tensor
  use_c10_dispatcher: full
  variants: function, method
  dispatch:
    CPU, CUDA: sigmoid
    QuantizedCPU: sigmoid_quantized_cpu
    MkldnnCPU: mkldnn_sigmoid

- func: sigmoid_(Tensor(a!) self) -> Tensor(a!)
  use_c10_dispatcher: full
  variants: function, method
  dispatch:
    CPU, CUDA: sigmoid_
    MkldnnCPU: mkldnn_sigmoid_

- func: sigmoid.out(Tensor self, *, Tensor(a!) out) -> Tensor(a!)
  dispatch:
    CPU, CUDA: sigmoid_out

- func: logit(Tensor self, float? eps=None) -> Tensor
  use_c10_dispatcher: full
  variants: function, method
  dispatch:
    CPU, CUDA: logit

- func: logit_(Tensor(a!) self, float? eps=None) -> Tensor(a!)
  use_c10_dispatcher: full
  variants: function, method
  dispatch:
    CPU, CUDA: logit_

- func: logit.out(Tensor self, float? eps=None, *, Tensor(a!) out) -> Tensor(a!)
  dispatch:
    CPU, CUDA: logit_out

- func: sin(Tensor self) -> Tensor
  use_c10_dispatcher: full
  variants: function, method

- func: sin_(Tensor(a!) self) -> Tensor(a!)
  use_c10_dispatcher: full
  variants: function, method

- func: sin.out(Tensor self, *, Tensor(a!) out) -> Tensor(a!)
  dispatch:
    CPU, CUDA: sin_out

- func: sinh(Tensor self) -> Tensor
  use_c10_dispatcher: full
  variants: function, method

- func: sinh_(Tensor(a!) self) -> Tensor(a!)
  use_c10_dispatcher: full
  variants: function, method

- func: sinh.out(Tensor self, *, Tensor(a!) out) -> Tensor(a!)
  dispatch:
    CPU, CUDA: sinh_out

# Returns a copy of this `Variable` that is detached from its autograd graph.
# This method is OK to call if the `Variable` is a view.
#
# NOTE: Previously, if we change the tensor metadata (e.g. sizes / strides /
# storage / storage_offset) of a tensor created from `detach()`, those metadata
# in the original tensor will also be updated. However, the new behavior is that
# those metadata changes to the detached tensor will not update the original tensor
# anymore, and in the `detach()` function we need to set `allow_tensor_metadata_change_`
# to false to make such changes explicitly illegal, in order to prevent users from
# changing metadata of the detached tensor and expecting the original tensor to also
# be updated.
- func: detach(Tensor(a) self) -> Tensor(a)
  use_c10_dispatcher: full
  variants: function, method

# Like `detach()`, but modifies this `Variable` in-place. This method may
# only be called on non-view `Variable`s. You can use `is_view()` to check
# this. If this `Variable` is a view, throws an `std::runtime_error()`.
- func: detach_(Tensor(a!) self) -> Tensor(a!)
  use_c10_dispatcher: full
  variants: function, method

- func: size.int(Tensor self, int dim) -> int
  use_c10_dispatcher: full
  variants: function, method
  device_guard: False

- func: size.Dimname(Tensor self, Dimname dim) -> int
  variants: function, method
  device_guard: False

- func: slice.Tensor(Tensor(a) self, int dim=0, int start=0, int end=9223372036854775807, int step=1) -> Tensor(a)
  use_c10_dispatcher: full
  variants: function, method
  device_guard: False

- func: slice_backward(Tensor grad, int[] input_sizes, int dim, int start, int end, int step) -> Tensor
  use_c10_dispatcher: full
  variants: function
  device_guard: False

- func: slogdet(Tensor self) -> (Tensor sign, Tensor logabsdet)
  use_c10_dispatcher: full
  variants: function, method

- func: smm(Tensor self, Tensor mat2) -> Tensor
  use_c10_dispatcher: full
  variants: function, method

# softmax allows positional dtype, unlike most operators, because kwonly is BC-breaking when loading jit models.
- func: softmax.int(Tensor self, int dim, ScalarType? dtype=None) -> Tensor
  use_c10_dispatcher: full
  variants: function, method

- func: softmax.Dimname(Tensor self, Dimname dim, *, ScalarType? dtype=None) -> Tensor
  variants: function, method

- func: _softmax(Tensor self, int dim, bool half_to_float) -> Tensor
  use_c10_dispatcher: full
  dispatch:
    CPU: softmax_cpu
    CUDA: softmax_cuda
    MkldnnCPU: mkldnn_softmax

- func: _softmax_backward_data(Tensor grad_output, Tensor output, int dim, Tensor self) -> Tensor
  use_c10_dispatcher: full
  dispatch:
    CPU: softmax_backward_cpu
    CUDA: softmax_backward_cuda

- func: unsafe_split.Tensor(Tensor self, int split_size, int dim=0) -> Tensor[]
  use_c10_dispatcher: full
  variants: function, method
  device_guard: False

- func: split.Tensor(Tensor(a) self, int split_size, int dim=0) -> Tensor(a)[]
  use_c10_dispatcher: full
  variants: function, method
  device_guard: False

- func: unsafe_split_with_sizes(Tensor self, int[] split_sizes, int dim=0) -> Tensor[]
  use_c10_dispatcher: full
  variants: function, method
  device_guard: False

- func: split_with_sizes(Tensor(a) self, int[] split_sizes, int dim=0) -> Tensor(a)[]
  use_c10_dispatcher: full
  variants: function, method
  device_guard: False

- func: squeeze(Tensor(a) self) -> Tensor(a)
  use_c10_dispatcher: full
  variants: function, method
  device_guard: False

- func: squeeze.dim(Tensor(a) self, int dim) -> Tensor(a)
  use_c10_dispatcher: full
  variants: function, method
  device_guard: False

- func: squeeze.dimname(Tensor(a) self, Dimname dim) -> Tensor(a)
  variants: function, method
  device_guard: False

- func: squeeze_(Tensor(a!) self) -> Tensor(a!)
  use_c10_dispatcher: full
  variants: method
  device_guard: False

- func: squeeze_.dim(Tensor(a!) self, int dim) -> Tensor(a!)
  use_c10_dispatcher: full
  variants: method
  device_guard: False

- func: squeeze_.dimname(Tensor(a!) self, Dimname dim) -> Tensor(a!)
  variants: method
  device_guard: False

- func: sspaddmm(Tensor self, Tensor mat1, Tensor mat2, *, Scalar beta=1, Scalar alpha=1) -> Tensor
  use_c10_dispatcher: full
  variants: function, method

- func: sspaddmm.out(Tensor self, Tensor mat1, Tensor mat2, *, Scalar beta=1, Scalar alpha=1, Tensor(a!) out) -> Tensor(a!)
  dispatch:
    CPU: _sspaddmm_out_only_sparse
    CUDA: _sspaddmm_out_only_sparse_cuda
    SparseCPU: _sspaddmm_out_cpu
    SparseCUDA: _sspaddmm_out_cuda

- func: stack(Tensor[] tensors, int dim=0) -> Tensor
  use_c10_dispatcher: full

- func: stack.out(Tensor[] tensors, int dim=0, *, Tensor(a!) out) -> Tensor(a!)

- func: hstack(Tensor[] tensors) -> Tensor
  use_c10_dispatcher: full

- func: hstack.out(Tensor[] tensors, *, Tensor(a!) out) -> Tensor(a!)

- func: vstack(Tensor[] tensors) -> Tensor
  use_c10_dispatcher: full

- func: vstack.out(Tensor[] tensors, *, Tensor(a!) out) -> Tensor(a!)

- func: dstack(Tensor[] tensors) -> Tensor
  use_c10_dispatcher: full

- func: dstack.out(Tensor[] tensors, *, Tensor(a!) out) -> Tensor(a!)

# The signature is designed to be consistent with librosa except that it is
# missing the `pad_mode` and `center` arguments, which are taken care of at
# `torch.functional.py`. They shall be moved here once we have mapping between
# Python strings and C++ Enum in codegen.
- func: stft(Tensor self, int n_fft, int? hop_length=None, int? win_length=None, Tensor? window=None, bool normalized=False, bool? onesided=None, bool? return_complex=None) -> Tensor
  use_c10_dispatcher: full
  variants: function, method

- func: istft(Tensor self, int n_fft, int? hop_length=None, int? win_length=None, Tensor? window=None, bool center=True, bool normalized=False, bool? onesided=None, int? length=None, bool return_complex=False) -> Tensor
  use_c10_dispatcher: full
  variants: function, method

- func: stride.int(Tensor self, int dim) -> int
  use_c10_dispatcher: full
  variants: function, method
  device_guard: False

- func: stride.Dimname(Tensor self, Dimname dim) -> int
  variants: function, method
  device_guard: False

- func: sum(Tensor self, *, ScalarType? dtype=None) -> Tensor
  use_c10_dispatcher: full
  variants: function, method

- func: sum.dim_IntList(Tensor self, int[1] dim, bool keepdim=False, *, ScalarType? dtype=None) -> Tensor
  use_c10_dispatcher: full
  variants: function, method

- func: sum.dim_DimnameList(Tensor self, Dimname[1] dim, bool keepdim=False, *, ScalarType? dtype=None) -> Tensor
  variants: function, method

- func: sum.IntList_out(Tensor self, int[1] dim, bool keepdim=False, *, ScalarType? dtype=None, Tensor(a!) out) -> Tensor(a!)

- func: sum.DimnameList_out(Tensor self, Dimname[1] dim, bool keepdim=False, *, ScalarType? dtype=None, Tensor(a!) out) -> Tensor(a!)

- func: nansum(Tensor self, *, ScalarType? dtype=None) -> Tensor
  use_c10_dispatcher: full
  variants: function, method

- func: nansum.dim_IntList(Tensor self, int[1] dim, bool keepdim=False, *, ScalarType? dtype=None) -> Tensor
  use_c10_dispatcher: full
  variants: function, method

- func: nansum.IntList_out(Tensor self, int[1] dim, bool keepdim=False, *, ScalarType? dtype=None, Tensor(a!) out) -> Tensor(a!)

- func: sum_to_size(Tensor self, int[] size) -> Tensor
  use_c10_dispatcher: full
  variants: method
  device_guard: False

- func: sqrt(Tensor self) -> Tensor
  use_c10_dispatcher: full
  variants: function, method

- func: sqrt_(Tensor(a!) self) -> Tensor(a!)
  use_c10_dispatcher: full
  variants: function, method

- func: sqrt.out(Tensor self, *, Tensor(a!) out) -> Tensor(a!)
  dispatch:
    CPU, CUDA: sqrt_out

- func: square(Tensor self) -> Tensor
  use_c10_dispatcher: full
  variants: function, method

- func: square_(Tensor(a!) self) -> Tensor(a!)
  use_c10_dispatcher: full
  variants: function, method

- func: std(Tensor self, bool unbiased=True) -> Tensor
  use_c10_dispatcher: full
  variants: function, method

- func: std.dim(Tensor self, int[1] dim, bool unbiased=True, bool keepdim=False) -> Tensor
  use_c10_dispatcher: full
  variants: function, method

- func: std_mean(Tensor self, bool unbiased=True) -> (Tensor, Tensor)
  use_c10_dispatcher: full
  variants: function

- func: std_mean.dim(Tensor self, int[1] dim, bool unbiased=True, bool keepdim=False) -> (Tensor, Tensor)
  use_c10_dispatcher: full
  variants: function

- func: std_mean.names_dim(Tensor self, Dimname[1] dim, bool unbiased=True, bool keepdim=False) -> (Tensor, Tensor)
  variants: function

- func: std.out(Tensor self, int[1] dim, bool unbiased=True, bool keepdim=False, *, Tensor(a!) out) -> Tensor(a!)

- func: std.names_dim(Tensor self, Dimname[1] dim, bool unbiased=True, bool keepdim=False) -> Tensor
  variants: function, method

- func: std.names_out(Tensor self, Dimname[1] dim, bool unbiased=True, bool keepdim=False, *, Tensor(a!) out) -> Tensor(a!)

- func: prod(Tensor self, *, ScalarType? dtype=None) -> Tensor
  use_c10_dispatcher: full
  variants: function, method

- func: prod.dim_int(Tensor self, int dim, bool keepdim=False, *, ScalarType? dtype=None) -> Tensor
  use_c10_dispatcher: full
  variants: function, method

- func: prod.int_out(Tensor self, int dim, bool keepdim=False, *, ScalarType? dtype=None, Tensor(a!) out) -> Tensor(a!)

- func: prod.dim_Dimname(Tensor self, Dimname dim, bool keepdim=False, *, ScalarType? dtype=None) -> Tensor
  variants: function, method

- func: prod.Dimname_out(Tensor self, Dimname dim, bool keepdim=False, *, ScalarType? dtype=None, Tensor(a!) out) -> Tensor(a!)

- func: t(Tensor(a) self) -> Tensor(a)
  use_c10_dispatcher: full
  device_guard: False
  variants: function, method

- func: t_(Tensor(a!) self) -> Tensor(a!)
  use_c10_dispatcher: full
  device_guard: False
  variants: method

- func: tan(Tensor self) -> Tensor
  use_c10_dispatcher: full
  variants: function, method

- func: tan_(Tensor(a!) self) -> Tensor(a!)
  use_c10_dispatcher: full
  variants: function, method

- func: tan.out(Tensor self, *, Tensor(a!) out) -> Tensor(a!)
  dispatch:
    CPU, CUDA: tan_out

- func: tanh(Tensor self) -> Tensor
  use_c10_dispatcher: full
  variants: function, method
  dispatch:
    CPU, CUDA: tanh
    QuantizedCPU: tanh_quantized_cpu

- func: tanh_(Tensor(a!) self) -> Tensor(a!)
  use_c10_dispatcher: full
  variants: function, method

- func: tanh.out(Tensor self, *, Tensor(a!) out) -> Tensor(a!)
  dispatch:
    CPU, CUDA: tanh_out

- func: tensordot(Tensor self, Tensor other, int[] dims_self, int[] dims_other) -> Tensor
  use_c10_dispatcher: full
  variants: function

# TODO: namespace threshold in 'nn'
- func: threshold(Tensor self, Scalar threshold, Scalar value) -> Tensor
  use_c10_dispatcher: full
  variants: function
  dispatch:
    CPU: threshold
    CUDA: threshold_cuda
    QuantizedCPU: threshold_quantized_cpu

- func: threshold_(Tensor(a!) self, Scalar threshold, Scalar value) -> Tensor(a!)
  use_c10_dispatcher: full
  variants: function
  dispatch:
    CPU: threshold_
    CUDA: threshold__cuda

- func: threshold.out(Tensor self, Scalar threshold, Scalar value, *, Tensor(a!) out) -> Tensor(a!)
  dispatch:
    CPU: threshold_out
    CUDA: threshold_out_cuda

- func: threshold_backward(Tensor grad_output, Tensor self, Scalar threshold) -> Tensor
  use_c10_dispatcher: full
  variants: function
  dispatch:
    CPU: threshold_backward
    CUDA: threshold_backward_cuda

- func: transpose.int(Tensor(a) self, int dim0, int dim1) -> Tensor(a)
  use_c10_dispatcher: full
  variants: function, method
  device_guard: False

- func: transpose.Dimname(Tensor(a) self, Dimname dim0, Dimname dim1) -> Tensor(a)
  variants: function, method
  device_guard: False

- func: _mkldnn_transpose(Tensor self, int dim0, int dim1) -> Tensor
  use_c10_dispatcher: full
  device_guard: False
  dispatch:
    MkldnnCPU: mkldnn_transpose

- func: transpose_(Tensor(a!) self, int dim0, int dim1) -> Tensor(a!)
  use_c10_dispatcher: full
  variants: method
  device_guard: False

- func: _mkldnn_transpose_(Tensor(a!) self, int dim0, int dim1) -> Tensor(a!)
  use_c10_dispatcher: full
  device_guard: False
  dispatch:
    MkldnnCPU: mkldnn_transpose_

- func: one_hot(Tensor self, int num_classes=-1) -> Tensor
  use_c10_dispatcher: full
  python_module: nn
  variants: function

- func: flip(Tensor self, int[] dims) -> Tensor
  use_c10_dispatcher: full
  variants: function, method
  dispatch:
    CPU: flip_cpu
    CUDA: flip_cuda

- func: fliplr(Tensor self) -> Tensor
  use_c10_dispatcher: full
  variants: function, method

- func: flipud(Tensor self) -> Tensor
  use_c10_dispatcher: full
  variants: function, method

- func: roll(Tensor self, int[1] shifts, int[1] dims=[]) -> Tensor
  use_c10_dispatcher: full
  variants: function, method
  dispatch:
    CPU: roll_cpu
    CUDA: roll_cuda

# default int[] value [0,1] should not add space after comma, since codegen parser uses ', ' to split args

- func: rot90(Tensor self, int k=1, int[] dims=[0,1]) -> Tensor
  use_c10_dispatcher: full
  variants: function, method

- func: trapz.x(Tensor y, Tensor x, *, int dim=-1) -> Tensor
  use_c10_dispatcher: full

- func: trapz.dx(Tensor y, *, float dx=1, int dim=-1) -> Tensor
  use_c10_dispatcher: full

- func: _trilinear(Tensor i1, Tensor i2, Tensor i3, int[] expand1, int[] expand2, int[] expand3, int[] sumdim, int unroll_dim=1) -> Tensor
  use_c10_dispatcher: full

- func: triplet_margin_loss(Tensor anchor, Tensor positive, Tensor negative, float margin=1.0, float p=2, float eps=1e-06, bool swap=False, int reduction=Mean) -> Tensor
  use_c10_dispatcher: full

- func: trunc(Tensor self) -> Tensor
  use_c10_dispatcher: full
  variants: function, method

- func: trunc_(Tensor(a!) self) -> Tensor(a!)
  use_c10_dispatcher: full
  variants: function, method

- func: trunc.out(Tensor self, *, Tensor(a!) out) -> Tensor(a!)

# Alias for trunc
- func: fix(Tensor self) -> Tensor
  use_c10_dispatcher: full
  variants: function, method

- func: fix_(Tensor(a!) self) -> Tensor(a!)
  use_c10_dispatcher: full
  variants: function, method

- func: fix.out(Tensor self, *, Tensor(a!) out) -> Tensor(a!)

- func: type_as(Tensor self, Tensor other) -> Tensor
  use_c10_dispatcher: full
  variants: method

- func: _has_compatible_shallow_copy_type(Tensor self, Tensor from) -> bool
  use_c10_dispatcher: full
  variants: function

- func: _unique(Tensor self, bool sorted=True, bool return_inverse=False) -> (Tensor, Tensor)
  use_c10_dispatcher: full
  variants: function
  dispatch:
    CPU: _unique_cpu
    CUDA: _unique_cuda

- func: unique_dim(Tensor self, int dim, bool sorted=True, bool return_inverse=False, bool return_counts=False) -> (Tensor, Tensor, Tensor)
  use_c10_dispatcher: full
  variants: function
  dispatch:
    CPU: unique_dim_cpu
    CUDA: unique_dim_cuda

- func: unique_consecutive(Tensor self, bool return_inverse=False, bool return_counts=False, int? dim=None) -> (Tensor, Tensor, Tensor)
  use_c10_dispatcher: full
  variants: function
  dispatch:
    CPU: unique_consecutive_cpu
    CUDA: unique_consecutive_cuda

- func: unique_dim_consecutive(Tensor self, int dim, bool return_inverse=False, bool return_counts=False) -> (Tensor, Tensor, Tensor)
  use_c10_dispatcher: full
  variants: function
  dispatch:
    CPU: unique_dim_consecutive_cpu
    CUDA: unique_dim_consecutive_cuda

# _unique and _unique_dim are fragile and modifying them easily cause internal break
# the below operator is a temporary hack for adding return_counts support
# Please don't rely on these two operators, they will be removed soon

- func: _unique2(Tensor self, bool sorted=True, bool return_inverse=False, bool return_counts=False) -> (Tensor, Tensor, Tensor)
  use_c10_dispatcher: full
  variants: function
  dispatch:
    CPU: _unique2_cpu
    CUDA: _unique2_cuda

- func: _unsafe_view(Tensor self, int[] size) -> Tensor
  use_c10_dispatcher: full

- func: unsqueeze(Tensor(a) self, int dim) -> Tensor(a)
  use_c10_dispatcher: full
  variants: function, method
  device_guard: False

- func: unsqueeze_(Tensor(a!) self, int dim) -> Tensor(a!)
  use_c10_dispatcher: full
  variants: method
  device_guard: False

- func: vander(Tensor x, int? N=None, bool increasing=False) -> Tensor
  use_c10_dispatcher: full

- func: var(Tensor self, bool unbiased=True) -> Tensor
  use_c10_dispatcher: full
  variants: function, method

- func: var.dim(Tensor self, int[1] dim, bool unbiased=True, bool keepdim=False) -> Tensor
  use_c10_dispatcher: full
  variants: function, method

- func: var.out(Tensor self, int[1] dim, bool unbiased=True, bool keepdim=False, *, Tensor(a!) out) -> Tensor(a!)

- func: var.names_dim(Tensor self, Dimname[1] dim, bool unbiased=True, bool keepdim=False) -> Tensor
  variants: function, method

- func: var.names_out(Tensor self, Dimname[1] dim, bool unbiased=True, bool keepdim=False, *, Tensor(a!) out) -> Tensor(a!)

- func: var_mean(Tensor self, bool unbiased=True) -> (Tensor, Tensor)
  use_c10_dispatcher: full
  variants: function

- func: var_mean.dim(Tensor self, int[1] dim, bool unbiased=True, bool keepdim=False) -> (Tensor, Tensor)
  use_c10_dispatcher: full
  variants: function

- func: var_mean.names_dim(Tensor self, Dimname[1] dim, bool unbiased=True, bool keepdim=False) -> (Tensor, Tensor)
  variants: function

- func: view_as(Tensor(a) self, Tensor other) -> Tensor(a)
  use_c10_dispatcher: full
  variants: method
  device_guard: False

# we define both of these because 'where' does the broadcast and '_s_where' doesn't;
# this allows us to implicitly calculate the broadcast derivative, while only dealing with the
# _s_where derivative.
- func: where.self(Tensor condition, Tensor self, Tensor other) -> Tensor
  use_c10_dispatcher: full
  variants: function, method

- func: where.ScalarSelf(Tensor condition, Scalar self, Tensor other) -> Tensor
  use_c10_dispatcher: full
  variants: function

- func: where.ScalarOther(Tensor condition, Tensor self, Scalar other) -> Tensor
  use_c10_dispatcher: full
  variants: function

- func: where.Scalar(Tensor condition, Scalar self, Scalar other) -> Tensor
  use_c10_dispatcher: full
  variants: function

- func: where(Tensor condition) -> Tensor[]
  use_c10_dispatcher: full
  variants: function

- func: _s_where(Tensor condition, Tensor self, Tensor other) -> Tensor
  use_c10_dispatcher: full
  variants: function

- func: norm_except_dim(Tensor v, int pow=2, int dim=0) -> Tensor
  use_c10_dispatcher: full
  variants: function

# VariableType::_weight_norm does not want to be given a gap in the autograd graph,
# so we don't define "dispatch" variants for it.
- func: _weight_norm(Tensor v, Tensor g, int dim=0) -> Tensor
  use_c10_dispatcher: full
  variants: function

- func: _weight_norm_cuda_interface(Tensor v, Tensor g, int dim=0) -> (Tensor, Tensor)
  use_c10_dispatcher: full
  variants: function
  dispatch:
    CUDA: weight_norm_cuda

- func: _weight_norm_cuda_interface_backward(Tensor grad_w, Tensor saved_v, Tensor saved_g, Tensor saved_norms, int dim) -> (Tensor, Tensor)
  use_c10_dispatcher: full
  variants: function
  dispatch:
    CUDA: weight_norm_cuda_backward

- func: _weight_norm_differentiable_backward(Tensor grad_w, Tensor saved_v, Tensor saved_g, Tensor saved_norms, int dim) -> (Tensor, Tensor)
  use_c10_dispatcher: full
  variants: function

- func: zeros.names(int[] size, *, Dimname[]? names, ScalarType? dtype=None, Layout? layout=None, Device? device=None, bool? pin_memory=None) -> Tensor
  device_guard: False

- func: zeros(int[] size, *, ScalarType? dtype=None, Layout? layout=None, Device? device=None, bool? pin_memory=None) -> Tensor
  use_c10_dispatcher: full

- func: zeros.out(int[] size, *, Tensor(a!) out) -> Tensor(a!)

- func: zeros_like(Tensor self, *, ScalarType? dtype=None, Layout? layout=None, Device? device=None, bool? pin_memory=None, MemoryFormat? memory_format=None) -> Tensor
  use_c10_dispatcher: full

- func: _standard_gamma_grad(Tensor self, Tensor output) -> Tensor
  use_c10_dispatcher: full
  variants: function
  dispatch:
    CPU: _standard_gamma_grad_cpu
    CUDA: _standard_gamma_grad_cuda

- func: _standard_gamma(Tensor self, Generator? generator=None) -> Tensor
  variants: function
  dispatch:
    CPU: _s_gamma_cpu
    CUDA: _s_gamma_cuda

- func: _dirichlet_grad(Tensor x, Tensor alpha, Tensor total) -> Tensor
  use_c10_dispatcher: full
  dispatch:
    CPU: _dirichlet_grad_cpu
    CUDA: _dirichlet_grad_cuda

- func: _sample_dirichlet(Tensor self, Generator? generator=None) -> Tensor
  variants: function
  dispatch:
    CPU: _s_dirichlet_cpu
    CUDA: _s_dirichlet_cuda

- func: poisson(Tensor self, Generator? generator=None) -> Tensor
  dispatch:
    CPU: _s_poisson_cpu
    CUDA: _s_poisson_cuda

- func: binomial(Tensor count, Tensor prob, Generator? generator=None) -> Tensor
  dispatch:
    CPU: _s_binomial_cpu
    CUDA: _s_binomial_cuda

# When more variants get ported to native, this dispatch will get more
# complicated

- func: native_norm(Tensor self, Scalar p=2) -> Tensor
  use_c10_dispatcher: full
  dispatch:
    SparseCPU, SparseCUDA: norm_sparse

- func: native_norm.ScalarOpt_dim_dtype(Tensor self, Scalar? p, int[1] dim, bool keepdim, ScalarType? dtype) -> Tensor
  use_c10_dispatcher: full
  dispatch:
    SparseCPU, SparseCUDA: norm_sparse

# TODO: reduce signatures down to one when optional args is available
- func: _sparse_sum(Tensor self) -> Tensor
  use_c10_dispatcher: full

- func: _sparse_sum.dtype(Tensor self, *, ScalarType dtype) -> Tensor
  use_c10_dispatcher: full

- func: _sparse_sum.dim(Tensor self, int[1] dim) -> Tensor
  use_c10_dispatcher: full

- func: _sparse_sum.dim_dtype(Tensor self, int[1] dim, *, ScalarType dtype) -> Tensor
  use_c10_dispatcher: full

- func: _sparse_sum_backward(Tensor grad, Tensor self, int[] dim) -> Tensor
  use_c10_dispatcher: full
  dispatch:
    SparseCPU: _sparse_sum_backward_cpu
    SparseCUDA: _sparse_sum_backward_cuda

- func: _sparse_softmax.int(Tensor self, int dim, ScalarType? dtype=None) -> Tensor
  use_c10_dispatcher: full
  variants: function

- func: _sparse_softmax.Dimname(Tensor self, Dimname dim, *, ScalarType? dtype=None) -> Tensor
  variants: function

- func: _sparse_softmax(Tensor self, int dim, bool half_to_float) -> Tensor
  use_c10_dispatcher: full
  dispatch:
    SparseCPU: softmax_sparse_cpu
    SparseCUDA: softmax_sparse_cuda

- func: _sparse_softmax_backward_data(Tensor grad_output, Tensor output, int dim, Tensor self) -> Tensor
  use_c10_dispatcher: full
  dispatch:
    SparseCPU: softmax_backward_sparse_cpu
    SparseCUDA: softmax_backward_sparse_cuda

- func: _sparse_log_softmax.int(Tensor self, int dim, ScalarType? dtype=None) -> Tensor
  use_c10_dispatcher: full
  variants: function

- func: _sparse_log_softmax.Dimname(Tensor self, Dimname dim, *, ScalarType? dtype=None) -> Tensor
  variants: function

- func: _sparse_log_softmax(Tensor self, int dim, bool half_to_float) -> Tensor
  use_c10_dispatcher: full
  dispatch:
    SparseCPU: log_softmax_sparse_cpu
    SparseCUDA: log_softmax_sparse_cuda

- func: _sparse_log_softmax_backward_data(Tensor grad_output, Tensor output, int dim, Tensor self) -> Tensor
  use_c10_dispatcher: full
  dispatch:
    SparseCPU: log_softmax_backward_sparse_cpu
    SparseCUDA: log_softmax_backward_sparse_cuda

- func: norm.ScalarOpt_dtype(Tensor self, Scalar? p, *, ScalarType dtype) -> Tensor
  use_c10_dispatcher: full
  variants: function, method

- func: norm.Scalar(Tensor self, Scalar p=2) -> Tensor
  use_c10_dispatcher: full
  variants: function, method

- func: norm.ScalarOpt_dim_dtype(Tensor self, Scalar? p, int[1] dim, bool keepdim, *, ScalarType dtype) -> Tensor
  use_c10_dispatcher: full
  variants: function, method

- func: norm.ScalarOpt_dim(Tensor self, Scalar? p, int[1] dim, bool keepdim=False) -> Tensor
  use_c10_dispatcher: full
  variants: function, method

- func: norm.dtype_out(Tensor self, Scalar? p, int[1] dim, bool keepdim, *, ScalarType dtype, Tensor(a!) out) -> Tensor(a!)

- func: norm.out(Tensor self, Scalar? p, int[1] dim, bool keepdim=False, *, Tensor(a!) out) -> Tensor(a!)

- func: norm.names_ScalarOpt_dim_dtype(Tensor self, Scalar? p, Dimname[1] dim, bool keepdim, *, ScalarType dtype) -> Tensor
  variants: function, method

- func: norm.names_ScalarOpt_dim(Tensor self, Scalar? p, Dimname[1] dim, bool keepdim=False) -> Tensor
  variants: function, method

- func: norm.names_dtype_out(Tensor self, Scalar? p, Dimname[1] dim, bool keepdim, *, ScalarType dtype, Tensor(a!) out) -> Tensor(a!)

- func: norm.names_out(Tensor self, Scalar? p, Dimname[1] dim, bool keepdim=False, *, Tensor(a!) out) -> Tensor(a!)

- func: frobenius_norm(Tensor self) -> Tensor
  use_c10_dispatcher: full
  variants: function

- func: frobenius_norm.dim(Tensor self, int[1] dim, bool keepdim=False) -> Tensor
  use_c10_dispatcher: full
  variants: function

- func: frobenius_norm.out(Tensor self, int[1] dim, bool keepdim=False, *, Tensor(a!) out) -> Tensor(a!)
  variants: function

- func: nuclear_norm(Tensor self, bool keepdim=False) -> Tensor
  use_c10_dispatcher: full
  variants: function

- func: nuclear_norm.out(Tensor self, bool keepdim=False, *, Tensor(a!) out) -> Tensor(a!)
  variants: function

- func: nuclear_norm.dim(Tensor self, int[2] dim, bool keepdim=False) -> Tensor
  use_c10_dispatcher: full
  variants: function

- func: nuclear_norm.dim_out(Tensor self, int[2] dim, bool keepdim=False, *, Tensor(a!) out) -> Tensor(a!)
  variants: function

- func: clone(Tensor self, *, MemoryFormat? memory_format=None) -> Tensor
  use_c10_dispatcher: full
  variants: function, method
  dispatch:
    CPU, CUDA: clone
    SparseCPU, SparseCUDA: clone_sparse
    MkldnnCPU: mkldnn_clone
    QuantizedCPU, QuantizedCUDA: quantized_clone

- func: resize_as_(Tensor(a!) self, Tensor the_template, *, MemoryFormat? memory_format=None) -> Tensor(a!)
  use_c10_dispatcher: full
  variants: function, method

- func: zero_(Tensor(a!) self) -> Tensor(a!)
  use_c10_dispatcher: full
  variants: method, function
  dispatch:
    CPU, CUDA: zero_
    SparseCPU, SparseCUDA: zero_sparse_
    MkldnnCPU: mkldnn_zero_

- func: sub.out(Tensor self, Tensor other, *, Scalar alpha=1, Tensor(a!) out) -> Tensor(a!)
  dispatch:
    CPU, CUDA: sub_out
    SparseCPU, SparseCUDA: sub_out_sparse

- func: sub.Tensor(Tensor self, Tensor other, *, Scalar alpha=1) -> Tensor
  use_c10_dispatcher: full
  variants: function, method
  dispatch:
    CPU, CUDA: sub
    SparseCPU, SparseCUDA: sub_sparse

- func: sub_.Tensor(Tensor(a!) self, Tensor other, *, Scalar alpha=1) -> Tensor(a!)
  use_c10_dispatcher: full
  variants: method
  dispatch:
    CPU, CUDA: sub_
    SparseCPU, SparseCUDA: sub_sparse_

# For C++ only, until we have conversion from C++ numbers to Tensor
- func: sub.Scalar(Tensor self, Scalar other, Scalar alpha=1) -> Tensor
  use_c10_dispatcher: full
  variants: function, method

- func: sub_.Scalar(Tensor(a!) self, Scalar other, Scalar alpha=1) -> Tensor(a!)
  use_c10_dispatcher: full
  variants: method

# subtract, alias for sub
- func: subtract.out(Tensor self, Tensor other, *, Scalar alpha=1, Tensor(a!) out) -> Tensor(a!)

- func: subtract.Tensor(Tensor self, Tensor other, *, Scalar alpha=1) -> Tensor
  use_c10_dispatcher: full
  variants: function, method

- func: subtract_.Tensor(Tensor(a!) self, Tensor other, *, Scalar alpha=1) -> Tensor(a!)
  use_c10_dispatcher: full
  variants: method

# For C++ only, until we have conversion from C++ numbers to Tensor
- func: subtract.Scalar(Tensor self, Scalar other, Scalar alpha=1) -> Tensor
  use_c10_dispatcher: full
  variants: function, method

- func: subtract_.Scalar(Tensor(a!) self, Scalar other, Scalar alpha=1) -> Tensor(a!)
  use_c10_dispatcher: full
  variants: method

- func: rsub.Tensor(Tensor self, Tensor other, *, Scalar alpha=1) -> Tensor
  use_c10_dispatcher: full
  variants: function

- func: heaviside.out(Tensor self, Tensor values, *, Tensor(a!) out) -> Tensor(a!)
  dispatch:
    CPU, CUDA: heaviside_out

- func: heaviside(Tensor self, Tensor values) -> Tensor
  use_c10_dispatcher: full
  variants: function, method

- func: heaviside_(Tensor(a!) self, Tensor values) -> Tensor(a!)
  variants: method

# For C++ only, until we have conversion from C++ numbers to Tensor
- func: rsub.Scalar(Tensor self, Scalar other, Scalar alpha=1) -> Tensor
  use_c10_dispatcher: full
  variants: function

# Functionally the same as addmm, but we give it a different derivative formula
# that doesn't propagate gradients to non-present entries on sparse.
- func: _sparse_addmm(Tensor self, Tensor sparse, Tensor dense, *, Scalar beta=1, Scalar alpha=1) -> Tensor
  use_c10_dispatcher: full

- func: addmm.out(Tensor self, Tensor mat1, Tensor mat2, *, Scalar beta=1, Scalar alpha=1, Tensor(a!) out) -> Tensor(a!)
  dispatch:
    CPU: addmm_cpu_out
    CUDA: addmm_out_cuda
    SparseCPU: addmm_out_sparse_dense_cpu
    SparseCUDA: addmm_out_sparse_dense_cuda

- func: addmm(Tensor self, Tensor mat1, Tensor mat2, *, Scalar beta=1, Scalar alpha=1) -> Tensor
  use_c10_dispatcher: full
  variants: function, method
  dispatch:
    CPU: addmm_cpu
    CUDA: addmm_cuda
    SparseCPU: addmm_sparse_dense_cpu
    SparseCUDA: addmm_sparse_dense_cuda

- func: addmm_(Tensor(a!) self, Tensor mat1, Tensor mat2, *, Scalar beta=1, Scalar alpha=1) -> Tensor(a!)
  use_c10_dispatcher: full
  variants: method
  dispatch:
    CPU: addmm_cpu_
    CUDA: addmm__cuda
    # Warning!  For whatever reason, the inplace sparse addmm is NON
    # broadcasting
    SparseCPU: s_addmm_sparse_dense_cpu_
    SparseCUDA: s_addmm_sparse_dense_cuda_

# NOTE [ Sparse: autograd and API ]
#
#
# Sparse Tensor Constructors
# ~~~~~~~~~~~~~~~~~~~~~~~~~~
#
# The API entry points to sparse tensor construction should be
# `sparse_coo tensor` and `_sparse_coo_tensor_unsafe`. Depending on whether the
# indices and values tensors are given, they eventually dispatch to either
# `sparse_coo_tensor_with_dims` or `sparse_coo_tensor_with_dims_and_tensors`.
#
# The autograd support for ctor is implement on `sparse_coo_tensor_with_dims_and_tensors`.
#
# The API methods `sparse_coo tensor` and `_sparse_coo_tensor_unsafe`
# **must not** have specific type dispatches because otherwise codegen will
# consider them as abstract methods (see Note [Abstract ATen methods]), dispatch
# using **Tensor** type, and thus lose autograd tracking on the actual method
# they dispatch to, e.g., `sparse_coo_tensor_with_dims_and_tensors`.
#
#
# Sparse Methods API Design
# ~~~~~~~~~~~~~~~~~~~~~~~~~
#
# Goals: 1. Flexible API for users to write custom sparse ops
#        2. ctor and member accessor with autograd support
#
# To achieve 1, we need to provide a set of *dangerous* APIs (dangerous in the
# sense that misusing them will break sparse tensor invariant and may out in
# unexpected behavior, e.g., crash). These methods are all prefixed with
# underscore "_" to indicate that they should be used with care. We provide:
#
#   + `_indices()`: returns the *raw* indices within the sparse tensor (not just
#                   sharing storage). Any inplace operation will change the
#                   actual indices, including t_, set_, as_strided_, resize_,
#                   etc.
#   + `_values()`: returns the *raw* values within the sparse tensor. Similar
#                  semantics as `_indices()`
#   + `_nnz()`: returns the number of non-zero entries. This will always be
#               determined by the shapes of indices and values.
#   + `_coalesced_(bool)`: inplace sets whether the tensor is coalesced, and
#                          returns itself.
#
# These methods are very useful in writing new operations, e.g., a custom
# autograd Function.
#
# We also provide other public *safe* APIs:
#   + `indices()`: returns a **view** of the indices tensor if the sparse tensor
#                  is **coalesced**.
#   + `values()`: returns a **view** of the values tensor if the containing
#                 sparse tensor is **coalesced**.
#   + `sparse_dim()`: number of sparse dimensions
#   + `dense_dim()`: number of dense dimensions
#   + `is_coalesced()`: whether the sparse tensor is coalesced
#
# `_indices()` and `_values()` should returns the raw indices and values dense
# tensors within a sparse tensor. They can be quite unsafe with inplace
# operations like `t_()`, and exposes uncoalesced indices and values. The public
# recommended API is `indices()` and `values()`, both of which first check that
# the tensor is coalesced and return views on those tensors.
#
#
# Autograd Support
# ~~~~~~~~~~~~~~~~
#
# Autograd is supported on `values()` and sparse tensor ctor with indices and
# values tensors. E.g., `torch.sparse_coo_tensor(i, v).values().sum()` is
# differentiable w.r.t. `v`.
#
# NB: The `values()` and `_values()` operators are special in that they are
# layout-aware, i.e., the output depends not just on the data it represents, but
# also on the input layout details (in this case, the `indices` tensor). See
# NOTE [ as_strided Backward and layout-aware/agnostic autograd ] in Functions.cpp
# for discussion on layout-aware vs layout-agnostic autograd. Since PyTorch ops
# operate in the layout-agnostic mode, similar to `as_strided`, backward of
# these two operators need to consider them in a layout-agnostic way:
#   + `values()`:
#     Input is coalesced.
#     We just pretend having `input.indices()` as an additional argument
#     `input_indices`, then forward is similar to
#     `input.to(kStrided).index_select(input_indices)` regardless of the layout.
#     Note that `values()` normally is layout-aware even if we constrain
#     ourselves on sparse inputs since it may include all zeros values entries
#     as "present" entries.
#   + `_values()`:
#     Input may be uncoalesced.
#     It is not straightforward to construct a layout-agnostic version because
#     duplicate indices entries may exist and additional parameterization is
#     needed to distribute the value into different values entries. Furthermore,
#     this op is intended to provide ways to write custom sparse ops, rather
#     than being used in autograd graph, so it is marked as *non-differentiable*
#     in derivatives.yaml.
#
# Before reading the following, see NOTE [ Autograd Variable Views ] in
# variable.h for details on views that are tracked by autograd, and views that
# are not.
#
# Moreover, these methods return tensors that share storage with inputs, so we
# mark these methods as view ops to support autograd history tracking.
# The sparse tensor ctor output should technically be view of both input indices
# and values tensors, but currently we only support setting as view of a single
# Variable, so it is only view of the values tensor.
# TODO: clone indices in sparse tensor ctor.
#
# For other methods that return outputs that share storage with inputs, i.e.,
# `indices()` and `_indices()`. We mark their outputs as non-differentiable, so
# the view relation is not tracked by autograd, but the version counter is still
# shared. In other words, their outputs are non-differentiable views of the
# sparse tensor.

# FIXME: would be nicer if TensorOptions was optional based; not adding default arguments for options given
# the default would never make sense.
- func: sparse_coo_tensor.size(int[] size, *, ScalarType? dtype=None, Layout? layout=None, Device? device=None, bool? pin_memory=False) -> Tensor
  use_c10_dispatcher: full

- func: sparse_coo_tensor.indices(Tensor indices, Tensor values, *, ScalarType? dtype=None, Layout? layout=None, Device? device=None, bool? pin_memory=None) -> Tensor
  use_c10_dispatcher: full

- func: sparse_coo_tensor.indices_size(Tensor indices, Tensor values, int[] size, *, ScalarType? dtype=None, Layout? layout=None, Device? device=None, bool? pin_memory=None) -> Tensor
  use_c10_dispatcher: full

- func: _sparse_coo_tensor_unsafe(Tensor indices, Tensor values, int[] size, *, ScalarType? dtype=None, Layout? layout=None, Device? device=None, bool? pin_memory=None) -> Tensor
  use_c10_dispatcher: full

- func: _validate_sparse_coo_tensor_args(Tensor indices, Tensor values, int[] size) -> ()
  use_c10_dispatcher: full

- func: _sparse_coo_tensor_with_dims(int sparse_dim, int dense_dim, int[] size, *, ScalarType? dtype=None, Layout? layout=None, Device? device=None, bool? pin_memory=False) -> Tensor
  use_c10_dispatcher: full
  dispatch:
    SparseCPU, SparseCUDA: new_with_dims_sparse

- func: _sparse_coo_tensor_with_dims_and_tensors(int sparse_dim, int dense_dim, int[] size, Tensor indices, Tensor values, *, ScalarType? dtype=None, Layout? layout=None, Device? device=None, bool? pin_memory=False) -> Tensor
  use_c10_dispatcher: full
  dispatch:
    SparseCPU, SparseCUDA: new_with_dims_and_tensor_sparse

- func: sparse_resize_(Tensor(a!) self, int[] size, int sparse_dim, int dense_dim) -> Tensor(a!)
  use_c10_dispatcher: full
  variants: method
  dispatch:
    SparseCPU, SparseCUDA: sparse_resize_

- func: sparse_resize_and_clear_(Tensor(a!) self, int[] size, int sparse_dim, int dense_dim) -> Tensor(a!)
  use_c10_dispatcher: full
  variants: method
  dispatch:
    SparseCPU, SparseCUDA: sparse_resize_and_clear_

- func: sparse_mask(Tensor self, Tensor mask) -> Tensor
  use_c10_dispatcher: full
  variants: method
  dispatch:
    SparseCPU: sparse_mask_cpu
    SparseCUDA: sparse_mask_cuda

- func: to_dense(Tensor self) -> Tensor
  use_c10_dispatcher: full
  variants: method
  dispatch:
    SparseCPU, SparseCUDA: sparse_to_dense
    MkldnnCPU: mkldnn_to_dense

- func: to_dense_backward(Tensor grad, Tensor input) -> Tensor
  use_c10_dispatcher: full

- func: sparse_dim(Tensor self) -> int
  use_c10_dispatcher: full
  variants: method
  dispatch:
    SparseCPU, SparseCUDA: sparse_dim_sparse
  device_guard: False

# legacy method
- func: _dimI(Tensor self) -> int
  use_c10_dispatcher: full
  variants: method
  dispatch:
    SparseCPU, SparseCUDA: sparse_dim_sparse
  device_guard: False

- func: dense_dim(Tensor self) -> int
  use_c10_dispatcher: full
  variants: method
  dispatch:
    SparseCPU, SparseCUDA: dense_dim_sparse
  device_guard: False

# legacy method
- func: _dimV(Tensor self) -> int
  use_c10_dispatcher: full
  variants: method
  dispatch:
    SparseCPU, SparseCUDA: dense_dim_sparse
  device_guard: False

- func: _nnz(Tensor self) -> int
  use_c10_dispatcher: full
  variants: method
  dispatch:
    SparseCPU, SparseCUDA: _nnz_sparse
  device_guard: False

- func: coalesce(Tensor self) -> Tensor
  use_c10_dispatcher: full
  variants: method
  dispatch:
    SparseCPU: coalesce_sparse_cpu
    SparseCUDA: coalesce_sparse_cuda

- func: is_coalesced(Tensor self) -> bool
  use_c10_dispatcher: full
  variants: method
  dispatch:
    SparseCPU, SparseCUDA: is_coalesced_sparse
  device_guard: False

- func: _indices(Tensor(a) self) -> Tensor(a)
  use_c10_dispatcher: full
  variants: method
  dispatch:
    SparseCPU, SparseCUDA: _indices_sparse
  device_guard: False

- func: _values(Tensor(a) self) -> Tensor(a)
  use_c10_dispatcher: full
  variants: method
  dispatch:
    SparseCPU, SparseCUDA: _values_sparse
  device_guard: False

# This method doesn't do any check but only directly sets the flag. So it can be
# a bit unsafe. Similar to _indices and _values, this is useful for implementing
# custom sparse operations in Python/C++ extension.
- func: _coalesced_(Tensor(a!) self, bool coalesced) -> Tensor(a!)
  use_c10_dispatcher: full
  variants: method
  dispatch:
    SparseCPU, SparseCUDA: _coalesced_sparse_
  device_guard: False

- func: indices(Tensor(a) self) -> Tensor(a)
  use_c10_dispatcher: full
  variants: method
  dispatch:
    SparseCPU, SparseCUDA: indices_sparse
  device_guard: False

- func: values(Tensor(a) self) -> Tensor(a)
  use_c10_dispatcher: full
  variants: method
  dispatch:
    SparseCPU, SparseCUDA: values_sparse
  device_guard: False

- func: hspmm.out(Tensor mat1, Tensor mat2, *, Tensor(a!) out) -> Tensor(a!)
  dispatch:
    SparseCPU: hspmm_out_sparse_cpu
    SparseCUDA: hspmm_out_sparse_cuda

- func: hspmm(Tensor mat1, Tensor mat2) -> Tensor
  use_c10_dispatcher: full
  dispatch:
    SparseCPU: hspmm_sparse_cpu
    SparseCUDA: hspmm_sparse_cuda

- func: copy_sparse_to_sparse_(Tensor(a!) self, Tensor src, bool non_blocking=False) -> Tensor(a!)
  use_c10_dispatcher: full
  variants: function
  dispatch:
    SparseCPU, SparseCUDA: copy_sparse_

- func: unbind.int(Tensor(a) self, int dim=0) -> Tensor(a)[]
  use_c10_dispatcher: full
  variants: function, method

- func: unbind.Dimname(Tensor(a) self, Dimname dim) -> Tensor(a)[]
  variants: function, method

- func: to_sparse.sparse_dim(Tensor self, int sparse_dim) -> Tensor
  use_c10_dispatcher: full
  variants: method
  dispatch:
    CPU, CUDA: dense_to_sparse

- func: to_sparse(Tensor self) -> Tensor
  use_c10_dispatcher: full
  variants: method
  dispatch:
    CPU, CUDA: dense_to_sparse

- func: to_mkldnn(Tensor self) -> Tensor
  use_c10_dispatcher: full
  variants: method
  dispatch:
    CPU: dense_to_mkldnn

- func: mkldnn_reorder_conv2d_weight(Tensor self, int[2] padding=0, int[2] stride=1, int[2] dilation=1, int groups=1) -> Tensor
  use_c10_dispatcher: full
  variants: function
  python_module: nn
  dispatch:
    MkldnnCPU: mkldnn_reorder_conv2d_weight

- func: mkldnn_reorder_conv3d_weight(Tensor self, int[3] padding=0, int[3] stride=1, int[3] dilation=1, int groups=1) -> Tensor
  use_c10_dispatcher: full
  variants: function
  python_module: nn
  dispatch:
    MkldnnCPU: mkldnn_reorder_conv3d_weight

- func: to_mkldnn_backward(Tensor grad, Tensor input) -> Tensor
  use_c10_dispatcher: full

- func: quantize_per_tensor(Tensor self, float scale, int zero_point, ScalarType dtype) -> Tensor
  use_c10_dispatcher: full
  variants: function
  dispatch:
    CPU, CUDA: quantize_per_tensor

- func: quantize_per_tensor.tensors(Tensor[] tensors, Tensor scales, Tensor zero_points, ScalarType dtype) -> Tensor[]
  use_c10_dispatcher: full
  variants: function
  dispatch:
    CPU: quantize_per_tensor_list_cpu

- func: quantize_per_channel(Tensor self, Tensor scales, Tensor zero_points, int axis, ScalarType dtype) -> Tensor
  use_c10_dispatcher: full
  variants: function
  dispatch:
    CPU: quantize_per_channel_cpu

- func: dequantize.self(Tensor self) -> Tensor
  use_c10_dispatcher: full
  variants: function, method
  dispatch:
    QuantizedCPU, QuantizedCUDA: dequantize_quant

- func: dequantize.tensors(Tensor[] tensors) -> Tensor[]
  use_c10_dispatcher: full
  variants: function
  dispatch:
    QuantizedCPU: dequantize_tensors_quantized_cpu

- func: q_scale(Tensor self) -> float
  use_c10_dispatcher: full
  variants: function, method
  dispatch:
    QuantizedCPU, QuantizedCUDA: q_scale_quant

- func: q_zero_point(Tensor self) -> int
  use_c10_dispatcher: full
  variants: function, method
  dispatch:
    QuantizedCPU, QuantizedCUDA: q_zero_point_quant

- func: q_per_channel_scales(Tensor self) -> Tensor
  use_c10_dispatcher: full
  variants: function, method
  dispatch:
    QuantizedCPU, QuantizedCUDA: q_per_channel_scales

- func: q_per_channel_zero_points(Tensor self) -> Tensor
  use_c10_dispatcher: full
  variants: function, method
  dispatch:
    QuantizedCPU, QuantizedCUDA: q_per_channel_zero_points

- func: q_per_channel_axis(Tensor self) -> int
  use_c10_dispatcher: full
  variants: function, method
  dispatch:
    QuantizedCPU, QuantizedCUDA: q_per_channel_axis

- func: int_repr(Tensor self) -> Tensor
  use_c10_dispatcher: full
  variants: function, method
  dispatch:
    QuantizedCPU: int_repr_quantized_cpu
    QuantizedCUDA: int_repr_quantized_cuda

- func: _make_per_tensor_quantized_tensor(Tensor self, float scale, int zero_point) -> Tensor
  use_c10_dispatcher: full
  dispatch:
    CPU: make_per_tensor_quantized_tensor_cpu
    CUDA: make_per_tensor_quantized_tensor_cuda

- func: _make_per_channel_quantized_tensor(Tensor self, Tensor scale, Tensor zero_point, int axis) -> Tensor
  use_c10_dispatcher: full
  dispatch:
    CPU: make_per_channel_quantized_tensor_cpu

- func: qscheme(Tensor self) -> QScheme
  use_c10_dispatcher: full
  variants: method
  dispatch:
    QuantizedCPU, QuantizedCUDA: qscheme_quant

- func: fake_quantize_per_tensor_affine(Tensor self, float scale, int zero_point, int quant_min, int quant_max) -> Tensor
  use_c10_dispatcher: full
  variants: function

- func: fake_quantize_per_tensor_affine_backward(Tensor grad, Tensor self, float scale, int zero_point, int quant_min, int quant_max) -> Tensor
  use_c10_dispatcher: full
  variants: function

- func: _fake_quantize_learnable_per_tensor_affine(Tensor self, Tensor scale, Tensor zero_point, int quant_min, int quant_max) -> Tensor
  use_c10_dispatcher: full
  variants: function

- func: _fake_quantize_learnable_per_tensor_affine_backward(Tensor grad, Tensor self, Tensor scale, Tensor zero_point, int quant_min, int quant_max) -> (Tensor, Tensor, Tensor)
  use_c10_dispatcher: full
  variants: function

- func: fake_quantize_per_channel_affine(Tensor self, Tensor scale, Tensor zero_point, int axis, int quant_min, int quant_max) -> Tensor
  use_c10_dispatcher: full
  variants: function

- func: fake_quantize_per_channel_affine_backward(Tensor grad, Tensor self, Tensor scale, Tensor zero_point, int axis, int quant_min, int quant_max) -> Tensor
  use_c10_dispatcher: full
  variants: function

- func: _fake_quantize_learnable_per_channel_affine(Tensor self, Tensor scale, Tensor zero_point, int axis, int quant_min, int quant_max) -> Tensor
  use_c10_dispatcher: full
  variants: function

- func: _fake_quantize_learnable_per_channel_affine_backward(Tensor grad, Tensor self, Tensor scale, Tensor zero_point, int axis, int quant_min, int quant_max) -> (Tensor, Tensor, Tensor)
  use_c10_dispatcher: full
  variants: function

- func: _choose_qparams_per_tensor(Tensor self, bool reduce_range=False) -> (float, int)
  use_c10_dispatcher: full
  variants: function

- func: _saturate_weight_to_fp16(Tensor weight) -> Tensor
  use_c10_dispatcher: full
  variants: function

- func: choose_qparams_optimized(Tensor input, int numel, int n_bins, float ratio, int bit_width) -> (float, float)
  use_c10_dispatcher: full
  variants: function

# to(Device) must not exist because all constructors of Device also works for
# TensorOptions. Otherwise, an ambiguity error is thrown.
# See NOTE [ TensorOptions Constructors ].
- func: to.dtype_layout(Tensor self, *, ScalarType? dtype=None, Layout? layout=None, Device? device=None, bool? pin_memory=None, bool non_blocking=False, bool copy=False, MemoryFormat? memory_format=None) -> Tensor
  use_c10_dispatcher: full
  variants: method
  device_guard: False

- func: to.device(Tensor self, Device device, ScalarType dtype, bool non_blocking=False, bool copy=False, MemoryFormat? memory_format=None) -> Tensor
  use_c10_dispatcher: full
  variants: method
  device_guard: False

- func: to.dtype(Tensor self, ScalarType dtype, bool non_blocking=False, bool copy=False, MemoryFormat? memory_format=None) -> Tensor
  use_c10_dispatcher: full
  variants: method
  device_guard: False

- func: to.other(Tensor self, Tensor other, bool non_blocking=False, bool copy=False, MemoryFormat? memory_format=None) -> Tensor
  use_c10_dispatcher: full
  variants: method
  device_guard: False

- func: meshgrid(Tensor[] tensors) -> Tensor[]
  use_c10_dispatcher: full

- func: cartesian_prod(Tensor[] tensors) -> Tensor
  use_c10_dispatcher: full
  variants: function

- func: combinations(Tensor self, int r=2, bool with_replacement=False) -> Tensor
  use_c10_dispatcher: full
  variants: function

- func: item(Tensor self) -> Scalar
  use_c10_dispatcher: full
  variants: method

- func: result_type.Tensor(Tensor tensor, Tensor other) -> ScalarType
  use_c10_dispatcher: full
  variants: function

- func: result_type.Scalar(Tensor tensor, Scalar other) -> ScalarType
  use_c10_dispatcher: full
  variants: function

- func: result_type.Scalar_Tensor(Scalar scalar, Tensor tensor) -> ScalarType
  use_c10_dispatcher: full
  variants: function

- func: result_type.Scalar_Scalar(Scalar scalar1, Scalar scalar2) -> ScalarType
  use_c10_dispatcher: full

- func: can_cast(ScalarType from, ScalarType to) -> bool
  use_c10_dispatcher: full
  variants: function

- func: promote_types(ScalarType type1, ScalarType type2) -> ScalarType
  use_c10_dispatcher: full
  variants: function

# NB: Does NOT check precondition that numel == 1
- func: _local_scalar_dense(Tensor self) -> Scalar
  use_c10_dispatcher: full
  dispatch:
    CPU: _local_scalar_dense_cpu
    CUDA: _local_scalar_dense_cuda
  variants: function

# Fused RNN kernels
- func: _thnn_fused_lstm_cell(Tensor input_gates, Tensor hidden_gates, Tensor cx, Tensor? input_bias=None, Tensor? hidden_bias=None) -> (Tensor, Tensor, Tensor)
  use_c10_dispatcher: full
  dispatch:
    CUDA: _thnn_fused_lstm_cell_cuda

- func: _thnn_fused_lstm_cell_backward(Tensor? grad_hy, Tensor? grad_cy, Tensor cx, Tensor cy, Tensor workspace, bool has_bias) -> (Tensor, Tensor, Tensor, Tensor, Tensor)
  use_c10_dispatcher: full
  dispatch:
    CUDA: _thnn_fused_lstm_cell_backward_cuda

- func: _thnn_differentiable_lstm_cell_backward(Tensor? grad_hy, Tensor? grad_cy, Tensor input_gates, Tensor hidden_gates, Tensor? input_bias, Tensor? hidden_bias, Tensor cx, Tensor cy) -> (Tensor, Tensor, Tensor, Tensor, Tensor)
  use_c10_dispatcher: full

- func: _thnn_fused_gru_cell(Tensor input_gates, Tensor hidden_gates, Tensor hx, Tensor? input_bias=None, Tensor? hidden_bias=None) -> (Tensor, Tensor)
  use_c10_dispatcher: full
  dispatch:
    CUDA: _thnn_fused_gru_cell_cuda

- func: _thnn_fused_gru_cell_backward(Tensor grad_hy, Tensor workspace, bool has_bias) -> (Tensor, Tensor, Tensor, Tensor, Tensor)
  use_c10_dispatcher: full
  dispatch:
    CUDA: _thnn_fused_gru_cell_backward_cuda

- func: _thnn_differentiable_gru_cell_backward(Tensor grad_hy, Tensor input_gates, Tensor hidden_gates, Tensor hx, Tensor? input_bias, Tensor? hidden_bias) -> (Tensor, Tensor, Tensor, Tensor, Tensor)
  use_c10_dispatcher: full

# RNN cells and layers
- func: lstm.input(Tensor input, Tensor[] hx, Tensor[] params, bool has_biases, int num_layers, float dropout, bool train, bool bidirectional, bool batch_first) -> (Tensor, Tensor, Tensor)
  use_c10_dispatcher: full

- func: lstm.data(Tensor data, Tensor batch_sizes, Tensor[] hx, Tensor[] params, bool has_biases, int num_layers, float dropout, bool train, bool bidirectional) -> (Tensor, Tensor, Tensor)
  use_c10_dispatcher: full

- func: gru.input(Tensor input, Tensor hx, Tensor[] params, bool has_biases, int num_layers, float dropout, bool train, bool bidirectional, bool batch_first) -> (Tensor, Tensor)
  use_c10_dispatcher: full

- func: gru.data(Tensor data, Tensor batch_sizes, Tensor hx, Tensor[] params, bool has_biases, int num_layers, float dropout, bool train, bool bidirectional) -> (Tensor, Tensor)
  use_c10_dispatcher: full

- func: rnn_tanh.input(Tensor input, Tensor hx, Tensor[] params, bool has_biases, int num_layers, float dropout, bool train, bool bidirectional, bool batch_first) -> (Tensor, Tensor)
  use_c10_dispatcher: full

- func: rnn_tanh.data(Tensor data, Tensor batch_sizes, Tensor hx, Tensor[] params, bool has_biases, int num_layers, float dropout, bool train, bool bidirectional) -> (Tensor, Tensor)
  use_c10_dispatcher: full

- func: rnn_relu.input(Tensor input, Tensor hx, Tensor[] params, bool has_biases, int num_layers, float dropout, bool train, bool bidirectional, bool batch_first) -> (Tensor, Tensor)
  use_c10_dispatcher: full

- func: rnn_relu.data(Tensor data, Tensor batch_sizes, Tensor hx, Tensor[] params, bool has_biases, int num_layers, float dropout, bool train, bool bidirectional) -> (Tensor, Tensor)
  use_c10_dispatcher: full

- func: lstm_cell(Tensor input, Tensor[] hx, Tensor w_ih, Tensor w_hh, Tensor? b_ih=None, Tensor? b_hh=None) -> (Tensor, Tensor)
  use_c10_dispatcher: full

- func: gru_cell(Tensor input, Tensor hx, Tensor w_ih, Tensor w_hh, Tensor? b_ih=None, Tensor? b_hh=None) -> Tensor
  use_c10_dispatcher: full

- func: rnn_tanh_cell(Tensor input, Tensor hx, Tensor w_ih, Tensor w_hh, Tensor? b_ih=None, Tensor? b_hh=None) -> Tensor
  use_c10_dispatcher: full

- func: rnn_relu_cell(Tensor input, Tensor hx, Tensor w_ih, Tensor w_hh, Tensor? b_ih=None, Tensor? b_hh=None) -> Tensor
  use_c10_dispatcher: full

# Quantized RNN layer registration has been moved to C10 dispatch in `RNN.cpp`

# Quantized RNN layers
# - func: quantized_lstm(Tensor input, Tensor[] hx, Tensor[] params, bool has_biases, int num_layers, float dropout, bool train, bool bidirectional, bool batch_first, *, ScalarType? dtype=None, bool use_dynamic=False) -> (Tensor, Tensor, Tensor)
#  use_c10_dispatcher: full

# - func: quantized_lstm.data(Tensor data, Tensor batch_sizes, Tensor[] hx, Tensor[] params, bool has_biases, int num_layers, float dropout, bool train, bool bidirectional, *, ScalarType? dtype=None, bool use_dynamic=False) -> (Tensor, Tensor, Tensor)
#  use_c10_dispatcher: full

# Quantized GRU layers

# - func: quantized_gru.input(Tensor input, Tensor hx, Tensor[] params, bool has_biases, int num_layers, float dropout, bool train, bool bidirectional, bool batch_first) -> (Tensor, Tensor)
#   use_c10_dispatcher: full

# - func: quantized_gru.data(Tensor data, Tensor batch_sizes, Tensor hx, Tensor[] params, bool has_biases, int num_layers, float dropout, bool train, bool bidirectional) -> (Tensor, Tensor)
#   use_c10_dispatcher: full

# Quantized RNN cells
- func: quantized_lstm_cell(Tensor input, Tensor[] hx, Tensor w_ih, Tensor w_hh, Tensor b_ih, Tensor b_hh, Tensor packed_ih, Tensor packed_hh, Tensor col_offsets_ih, Tensor col_offsets_hh, Scalar scale_ih, Scalar scale_hh, Scalar zero_point_ih, Scalar zero_point_hh) -> (Tensor, Tensor)
  use_c10_dispatcher: full

- func: quantized_gru_cell(Tensor input, Tensor hx, Tensor w_ih, Tensor w_hh, Tensor b_ih, Tensor b_hh, Tensor packed_ih, Tensor packed_hh, Tensor col_offsets_ih, Tensor col_offsets_hh, Scalar scale_ih, Scalar scale_hh, Scalar zero_point_ih, Scalar zero_point_hh) -> Tensor
  use_c10_dispatcher: full

- func: quantized_rnn_relu_cell(Tensor input, Tensor hx, Tensor w_ih, Tensor w_hh, Tensor b_ih, Tensor b_hh, Tensor packed_ih, Tensor packed_hh, Tensor col_offsets_ih, Tensor col_offsets_hh, Scalar scale_ih, Scalar scale_hh, Scalar zero_point_ih, Scalar zero_point_hh) -> Tensor
  use_c10_dispatcher: full

- func: quantized_rnn_tanh_cell(Tensor input, Tensor hx, Tensor w_ih, Tensor w_hh, Tensor b_ih, Tensor b_hh, Tensor packed_ih, Tensor packed_hh, Tensor col_offsets_ih, Tensor col_offsets_hh, Scalar scale_ih, Scalar scale_hh, Scalar zero_point_ih, Scalar zero_point_hh) -> Tensor
  use_c10_dispatcher: full

# PackedSequence utilities
- func: _pack_padded_sequence(Tensor input, Tensor lengths, bool batch_first) -> (Tensor, Tensor)
  use_c10_dispatcher: full

- func: _pack_padded_sequence_backward(Tensor grad, int[] input_size, Tensor batch_sizes, bool batch_first) -> Tensor
  use_c10_dispatcher: full

- func: _pad_packed_sequence(Tensor data, Tensor batch_sizes, bool batch_first, Scalar padding_value, int total_length) -> (Tensor, Tensor)
  use_c10_dispatcher: full

# wrappers for legacy TH methods

- func: set_.source_Storage(Tensor(a!) self, Storage source) -> Tensor(a!)
  variants: method
  device_guard: False
  dispatch:
    CPU, CUDA: set_

- func: set_.source_Storage_storage_offset(Tensor(a!) self, Storage source, int storage_offset, int[] size, int[] stride=[]) -> Tensor(a!)
  variants: method
  device_guard: False
  dispatch:
    CPU: set_storage_cpu_
    CUDA: set_storage_cuda_
    QuantizedCPU, QuantizedCUDA: set_storage_quantized_

- func: set_.source_Tensor(Tensor(a!) self, Tensor source) -> Tensor(a!)
  use_c10_dispatcher: full
  variants: method
  device_guard: False
  dispatch:
    CPU, CUDA: set_tensor_

- func: set_(Tensor(a!) self) -> Tensor(a!)
  use_c10_dispatcher: full
  variants: method
  dispatch:
    CPU: set_cpu_
    CUDA: set_cuda_

- func: set_quantizer_(Tensor(a!) self, ConstQuantizerPtr quantizer) -> Tensor(a!)
  variants: method
  dispatch:
    QuantizedCPU, QuantizedCUDA: set_quantizer_

- func: is_set_to(Tensor self, Tensor tensor) -> bool
  use_c10_dispatcher: full
  variants: method
  device_guard: False
  dispatch:
    CPU, CUDA: is_set_to

- func: masked_fill_.Scalar(Tensor(a!) self, Tensor mask, Scalar value) -> Tensor(a!)
  use_c10_dispatcher: full
  variants: method
  dispatch:
    CPU: masked_fill__cpu
    CUDA: masked_fill__cuda

- func: masked_fill.Scalar(Tensor self, Tensor mask, Scalar value) -> Tensor
  use_c10_dispatcher: full
  variants: function, method

- func: masked_fill_.Tensor(Tensor(a!) self, Tensor mask, Tensor value) -> Tensor(a!)
  use_c10_dispatcher: full
  variants: method
  dispatch:
    CPU: masked_fill__cpu
    CUDA: masked_fill__cuda

- func: masked_fill.Tensor(Tensor self, Tensor mask, Tensor value) -> Tensor
  use_c10_dispatcher: full
  variants: function, method

- func: masked_scatter_(Tensor(a!) self, Tensor mask, Tensor source) -> Tensor(a!)
  use_c10_dispatcher: full
  variants: method
  dispatch:
    CPU: masked_scatter__cpu
    CUDA: masked_scatter__cuda

- func: masked_scatter(Tensor self, Tensor mask, Tensor source) -> Tensor
  use_c10_dispatcher: full
  variants: function, method

- func: view(Tensor(a) self, int[] size) -> Tensor(a)
  use_c10_dispatcher: full
  variants: method
  device_guard: False
  dispatch:
    CPU, CUDA, QuantizedCPU, QuantizedCUDA: view
    MkldnnCPU: mkldnn_view

- func: put_(Tensor(a!) self, Tensor index, Tensor source, bool accumulate=False) -> Tensor(a!)
  use_c10_dispatcher: full
  variants: method
  dispatch:
    CPU: legacy::cpu::_th_put_
    CUDA: legacy::cuda::_th_put_

- func: index_add_(Tensor(a!) self, int dim, Tensor index, Tensor source) -> Tensor(a!)
  use_c10_dispatcher: full
  variants: method
  dispatch:
    CPU: index_add_cpu_
    CUDA: index_add_cuda_

- func: index_add(Tensor self, int dim, Tensor index, Tensor source) -> Tensor
  use_c10_dispatcher: full
  variants: function, method

- func: index_add.dimname(Tensor self, Dimname dim, Tensor index, Tensor source) -> Tensor
  variants: function, method

- func: index_fill_.int_Scalar(Tensor(a!) self, int dim, Tensor index, Scalar value) -> Tensor(a!)
  use_c10_dispatcher: full
  variants: method
  dispatch:
    CPU: legacy::cpu::_th_index_fill_
    CUDA: legacy::cuda::_th_index_fill_

- func: index_fill.int_Scalar(Tensor self, int dim, Tensor index, Scalar value) -> Tensor
  use_c10_dispatcher: full
  variants: function, method

- func: index_fill_.int_Tensor(Tensor(a!) self, int dim, Tensor index, Tensor value) -> Tensor(a!)
  use_c10_dispatcher: full
  variants: method
  dispatch:
    CPU, CUDA: index_fill_

- func: index_fill.int_Tensor(Tensor self, int dim, Tensor index, Tensor value) -> Tensor
  use_c10_dispatcher: full
  variants: function, method

- func: index_fill_.Dimname_Scalar(Tensor(a!) self, Dimname dim, Tensor index, Scalar value) -> Tensor(a!)
  variants: method

- func: index_fill_.Dimname_Tensor(Tensor(a!) self, Dimname dim, Tensor index, Tensor value) -> Tensor(a!)
  variants: method

- func: index_fill.Dimname_Scalar(Tensor self, Dimname dim, Tensor index, Scalar value) -> Tensor
  variants: function, method

- func: index_fill.Dimname_Tensor(Tensor self, Dimname dim, Tensor index, Tensor value) -> Tensor
  variants: function, method

- func: scatter_.src(Tensor(a!) self, int dim, Tensor index, Tensor src) -> Tensor(a!)
  use_c10_dispatcher: full
  variants: method
  dispatch:
    CPU, CUDA: scatter_

- func: scatter.src(Tensor self, int dim, Tensor index, Tensor src) -> Tensor
  use_c10_dispatcher: full
  variants: function, method

- func: scatter_.value(Tensor(a!) self, int dim, Tensor index, Scalar value) -> Tensor(a!)
  use_c10_dispatcher: full
  variants: method
  dispatch:
    CPU, CUDA: scatter_fill_

- func: scatter.value(Tensor self, int dim, Tensor index, Scalar value) -> Tensor
  use_c10_dispatcher: full
  variants: function, method

- func: scatter.dimname_src(Tensor self, Dimname dim, Tensor index, Tensor src) -> Tensor
  variants: function, method

- func: scatter.dimname_value(Tensor self, Dimname dim, Tensor index, Scalar value) -> Tensor
  variants: function, method

- func: scatter_.reduce(Tensor(a!) self, int dim, Tensor index, Tensor src, *, str reduce) -> Tensor(a!)
  use_c10_dispatcher: full
  variants: method
  dispatch:
    CPU, CUDA: scatter_reduce_

- func: scatter_.value_reduce(Tensor(a!) self, int dim, Tensor index, Scalar value, *, str reduce) -> Tensor(a!)
  use_c10_dispatcher: full
  variants: method
  dispatch:
    CPU, CUDA: scatter_scalar_reduce_

- func: scatter_add_(Tensor(a!) self, int dim, Tensor index, Tensor src) -> Tensor(a!)
  use_c10_dispatcher: full
  variants: method
  dispatch:
    CPU, CUDA: scatter_add_

- func: scatter_add(Tensor self, int dim, Tensor index, Tensor src) -> Tensor
  use_c10_dispatcher: full
  variants: function, method

- func: scatter_add.dimname(Tensor self, Dimname dim, Tensor index, Tensor src) -> Tensor
  variants: function, method

- func: eq_.Scalar(Tensor(a!) self, Scalar other) -> Tensor(a!)
  use_c10_dispatcher: full
  variants: method

- func: eq_.Tensor(Tensor(a!) self, Tensor other) -> Tensor(a!)
  use_c10_dispatcher: full
  variants: method

- func: bitwise_and.Tensor_out(Tensor self, Tensor other, *, Tensor(a!) out) -> Tensor(a!)
  variants: function
  dispatch:
    CPU, CUDA: bitwise_and_out

- func: bitwise_and.Scalar_out(Tensor self, Scalar other, *, Tensor(a!) out) -> Tensor(a!)
  variants: function
  dispatch:
    CPU, CUDA: bitwise_and_out

- func: bitwise_and.Scalar(Tensor self, Scalar other) -> Tensor
  use_c10_dispatcher: full
  variants: method, function

- func: bitwise_and.Tensor(Tensor self, Tensor other) -> Tensor
  use_c10_dispatcher: full
  variants: method, function

- func: bitwise_and_.Scalar(Tensor(a!) self, Scalar other) -> Tensor(a!)
  use_c10_dispatcher: full
  variants: method

- func: bitwise_and_.Tensor(Tensor(a!) self, Tensor other) -> Tensor(a!)
  use_c10_dispatcher: full
  variants: method

- func: __and__.Scalar(Tensor self, Scalar other) -> Tensor
  use_c10_dispatcher: full
  variants: method, function

- func: __and__.Tensor(Tensor self, Tensor other) -> Tensor
  use_c10_dispatcher: full
  variants: method, function

- func: __iand__.Scalar(Tensor(a!) self, Scalar other) -> Tensor(a!)
  use_c10_dispatcher: full
  variants: method

- func: __iand__.Tensor(Tensor(a!) self, Tensor other) -> Tensor(a!)
  use_c10_dispatcher: full
  variants: method

- func: bitwise_or.Tensor_out(Tensor self, Tensor other, *, Tensor(a!) out) -> Tensor(a!)
  variants: function
  dispatch:
    CPU, CUDA: bitwise_or_out

- func: bitwise_or.Scalar_out(Tensor self, Scalar other, *, Tensor(a!) out) -> Tensor(a!)
  variants: function
  dispatch:
    CPU, CUDA: bitwise_or_out

- func: bitwise_or.Scalar(Tensor self, Scalar other) -> Tensor
  use_c10_dispatcher: full
  variants: method, function

- func: bitwise_or.Tensor(Tensor self, Tensor other) -> Tensor
  use_c10_dispatcher: full
  variants: method, function

- func: bitwise_or_.Scalar(Tensor(a!) self, Scalar other) -> Tensor(a!)
  use_c10_dispatcher: full
  variants: method

- func: bitwise_or_.Tensor(Tensor(a!) self, Tensor other) -> Tensor(a!)
  use_c10_dispatcher: full
  variants: method

- func: __or__.Scalar(Tensor self, Scalar other) -> Tensor
  use_c10_dispatcher: full
  variants: method, function

- func: __or__.Tensor(Tensor self, Tensor other) -> Tensor
  use_c10_dispatcher: full
  variants: method, function

- func: __ior__.Scalar(Tensor(a!) self, Scalar other) -> Tensor(a!)
  use_c10_dispatcher: full
  variants: method

- func: __ior__.Tensor(Tensor(a!) self, Tensor other) -> Tensor(a!)
  use_c10_dispatcher: full
  variants: method

- func: bitwise_xor.Tensor_out(Tensor self, Tensor other, *, Tensor(a!) out) -> Tensor(a!)
  variants: function
  dispatch:
    CPU, CUDA: bitwise_xor_out

- func: bitwise_xor.Scalar_out(Tensor self, Scalar other, *, Tensor(a!) out) -> Tensor(a!)
  variants: function
  dispatch:
    CPU, CUDA: bitwise_xor_out

- func: bitwise_xor.Scalar(Tensor self, Scalar other) -> Tensor
  use_c10_dispatcher: full
  variants: method, function

- func: bitwise_xor.Tensor(Tensor self, Tensor other) -> Tensor
  use_c10_dispatcher: full
  variants: method, function

- func: bitwise_xor_.Scalar(Tensor(a!) self, Scalar other) -> Tensor(a!)
  use_c10_dispatcher: full
  variants: method

- func: bitwise_xor_.Tensor(Tensor(a!) self, Tensor other) -> Tensor(a!)
  use_c10_dispatcher: full
  variants: method

- func: __xor__.Scalar(Tensor self, Scalar other) -> Tensor
  use_c10_dispatcher: full
  variants: method, function

- func: __xor__.Tensor(Tensor self, Tensor other) -> Tensor
  use_c10_dispatcher: full
  variants: method, function

- func: __ixor__.Scalar(Tensor(a!) self, Scalar other) -> Tensor(a!)
  use_c10_dispatcher: full
  variants: method

- func: __ixor__.Tensor(Tensor(a!) self, Tensor other) -> Tensor(a!)
  use_c10_dispatcher: full
  variants: method

- func: __lshift__.Scalar(Tensor self, Scalar other) -> Tensor
  use_c10_dispatcher: full
  variants: method, function
  dispatch:
    CPU, CUDA: __lshift__

- func: __lshift__.Tensor(Tensor self, Tensor other) -> Tensor
  use_c10_dispatcher: full
  variants: method, function
  dispatch:
    CPU, CUDA: __lshift__

- func: __ilshift__.Scalar(Tensor(a!) self, Scalar other) -> Tensor(a!)
  use_c10_dispatcher: full
  variants: method
  dispatch:
    CPU, CUDA: __ilshift__

- func: __ilshift__.Tensor(Tensor(a!) self, Tensor other) -> Tensor(a!)
  use_c10_dispatcher: full
  variants: method
  dispatch:
    CPU, CUDA: __ilshift__

- func: __rshift__.Scalar(Tensor self, Scalar other) -> Tensor
  use_c10_dispatcher: full
  variants: method, function
  dispatch:
    CPU, CUDA: __rshift__

- func: __rshift__.Tensor(Tensor self, Tensor other) -> Tensor
  use_c10_dispatcher: full
  variants: method, function
  dispatch:
    CPU, CUDA: __rshift__

- func: __irshift__.Scalar(Tensor(a!) self, Scalar other) -> Tensor(a!)
  use_c10_dispatcher: full
  variants: method
  dispatch:
    CPU, CUDA: __irshift__

- func: __irshift__.Tensor(Tensor(a!) self, Tensor other) -> Tensor(a!)
  use_c10_dispatcher: full
  variants: method
  dispatch:
    CPU, CUDA: __irshift__

- func: lgamma_(Tensor(a!) self) -> Tensor(a!)
  use_c10_dispatcher: full
  variants: method
  dispatch:
    CPU: _lgamma__cpu
    CUDA: _lgamma__cuda

- func: atan2_(Tensor(a!) self, Tensor other) -> Tensor(a!)
  use_c10_dispatcher: full
  variants: method
  dispatch:
    CPU, CUDA: atan2_

- func: tril_(Tensor(a!) self, int diagonal=0) -> Tensor(a!)
  use_c10_dispatcher: full
  variants: method
  dispatch:
    CPU: tril_cpu_
    CUDA: tril_cuda_

- func: triu_(Tensor(a!) self, int diagonal=0) -> Tensor(a!)
  use_c10_dispatcher: full
  variants: method
  dispatch:
    CPU: triu_cpu_
    CUDA: triu_cuda_

- func: digamma_(Tensor(a!) self) -> Tensor(a!)
  use_c10_dispatcher: full
  variants: method
  dispatch:
    CPU, CUDA: digamma_

- func: polygamma_(Tensor(a!) self, int n) -> Tensor(a!)
  use_c10_dispatcher: full
  variants: method

- func: renorm_(Tensor(a!) self, Scalar p, int dim, Scalar maxnorm) -> Tensor(a!)
  use_c10_dispatcher: full
  variants: method
  dispatch:
    CPU: legacy::cpu::_th_renorm_
    CUDA: legacy::cuda::_th_renorm_

- func: pow_.Scalar(Tensor(a!) self, Scalar exponent) -> Tensor(a!)
  use_c10_dispatcher: full
  variants: method
  dispatch:
    CPU, CUDA: pow_

- func: pow_.Tensor(Tensor(a!) self, Tensor exponent) -> Tensor(a!)
  use_c10_dispatcher: full
  variants: method
  dispatch:
    CPU, CUDA: pow_

- func: lerp_.Scalar(Tensor(a!) self, Tensor end, Scalar weight) -> Tensor(a!)
  use_c10_dispatcher: full
  variants: method
  dispatch:
    CPU: lerp_cpu_scalar_
    CUDA: lerp_cuda_scalar_

- func: lerp_.Tensor(Tensor(a!) self, Tensor end, Tensor weight) -> Tensor(a!)
  use_c10_dispatcher: full
  variants: method
  dispatch:
    CPU: lerp_cpu_tensor_
    CUDA: lerp_cuda_tensor_

- func: fmod_.Scalar(Tensor(a!) self, Scalar other) -> Tensor(a!)
  use_c10_dispatcher: full
  variants: method
  dispatch:
    CPU: fmod_
    CUDA: fmod_cuda_

- func: fmod_.Tensor(Tensor(a!) self, Tensor other) -> Tensor(a!)
  use_c10_dispatcher: full
  variants: method
  dispatch:
    CPU: fmod_
    CUDA: fmod_cuda_

- func: remainder_.Scalar(Tensor(a!) self, Scalar other) -> Tensor(a!)
  use_c10_dispatcher: full
  variants: method
  dispatch:
    CPU, CUDA: remainder_

- func: remainder_.Tensor(Tensor(a!) self, Tensor other) -> Tensor(a!)
  use_c10_dispatcher: full
  variants: method
  dispatch:
    CPU, CUDA: remainder_

- func: addbmm_(Tensor(a!) self, Tensor batch1, Tensor batch2, *, Scalar beta=1, Scalar alpha=1) -> Tensor(a!)
  use_c10_dispatcher: full
  variants: method
  dispatch:
    CPU: addbmm_cpu_
    CUDA: addbmm__cuda

- func: addbmm.out(Tensor self, Tensor batch1, Tensor batch2, *, Scalar beta=1, Scalar alpha=1, Tensor(a!) out) -> Tensor(a!)
  dispatch:
    CPU: addbmm_cpu_out
    CUDA: addbmm_out_cuda

- func: addbmm(Tensor self, Tensor batch1, Tensor batch2, *, Scalar beta=1, Scalar alpha=1) -> Tensor
  use_c10_dispatcher: full
  variants: method, function
  dispatch:
    CPU: addbmm_cpu
    CUDA: addbmm_cuda

- func: addcdiv_(Tensor(a!) self, Tensor tensor1, Tensor tensor2, *, Scalar value=1) -> Tensor(a!)
  use_c10_dispatcher: full
  variants: method

- func: random_.from(Tensor(a!) self, int from, int? to, *, Generator? generator=None) -> Tensor(a!)
  variants: method
  dispatch:
    CPU, CUDA: random_

- func: random_.to(Tensor(a!) self, int to, *, Generator? generator=None) -> Tensor(a!)
  variants: method
  dispatch:
    CPU, CUDA: random_

- func: random_(Tensor(a!) self, *, Generator? generator=None) -> Tensor(a!)
  variants: method
  dispatch:
    CPU, CUDA: random_

- func: uniform_(Tensor(a!) self, float from=0, float to=1, *, Generator? generator=None) -> Tensor(a!)
  variants: method

- func: cauchy_(Tensor(a!) self, float median=0, float sigma=1, *, Generator? generator=None) -> Tensor(a!)
  variants: method
  dispatch:
    CPU, CUDA: cauchy_

- func: log_normal_(Tensor(a!) self, float mean=1, float std=2, *, Generator? generator=None) -> Tensor(a!)
  variants: method
  dispatch:
    CPU, CUDA: log_normal_

- func: exponential_(Tensor(a!) self, float lambd=1, *, Generator? generator=None) -> Tensor(a!)
  variants: method
  dispatch:
    CPU, CUDA: exponential_

- func: geometric_(Tensor(a!) self, float p, *, Generator? generator=None) -> Tensor(a!)
  variants: method
  dispatch:
    CPU, CUDA: geometric_

# wrappers for TH functions

- func: diag.out(Tensor self, int diagonal=0, *, Tensor(a!) out) -> Tensor(a!)
  dispatch:
    CPU: diag_cpu_out
    CUDA: diag_cuda_out

- func: diag(Tensor self, int diagonal=0) -> Tensor
  use_c10_dispatcher: full
  variants: method, function

- func: diag_backward(Tensor grad, int[] input_sizes, int diagonal) -> Tensor
  use_c10_dispatcher: full
  variants: function
  device_guard: False

- func: cross.out(Tensor self, Tensor other, int? dim=None, *, Tensor(a!) out) -> Tensor(a!)

- func: cross(Tensor self, Tensor other, int? dim=None) -> Tensor
  use_c10_dispatcher: full
  variants: method, function

- func: triu.out(Tensor self, int diagonal=0, *, Tensor(a!) out) -> Tensor(a!)
  dispatch:
    CPU: triu_cpu_out
    CUDA: triu_cuda_out

- func: triu(Tensor self, int diagonal=0) -> Tensor
  use_c10_dispatcher: full
  variants: method, function

- func: tril.out(Tensor self, int diagonal=0, *, Tensor(a!) out) -> Tensor(a!)
  dispatch:
    CPU: tril_cpu_out
    CUDA: tril_cuda_out

- func: tril(Tensor self, int diagonal=0) -> Tensor
  use_c10_dispatcher: full
  variants: method, function

- func: tril_indices(int row, int col, int offset=0, *, ScalarType? dtype=long, Layout? layout=None, Device? device=None, bool? pin_memory=None) -> Tensor
  use_c10_dispatcher: full
  dispatch:
    CPU: tril_indices_cpu
    CUDA: tril_indices_cuda

- func: triu_indices(int row, int col, int offset=0, *, ScalarType? dtype=long, Layout? layout=None, Device? device=None, bool? pin_memory=None) -> Tensor
  use_c10_dispatcher: full
  dispatch:
    CPU: triu_indices_cpu
    CUDA: triu_indices_cuda

- func: trace(Tensor self) -> Tensor
  use_c10_dispatcher: full
  variants: method, function
  dispatch:
    CPU: legacy::cpu::_th_trace
    CUDA: trace_cuda

- func: trace_backward(Tensor grad, int[] sizes) -> Tensor
  use_c10_dispatcher: full
  variants: function
  device_guard: False

- func: ne.Scalar_out(Tensor self, Scalar other, *, Tensor(a!) out) -> Tensor(a!)
  dispatch:
    CPU, CUDA: ne_out
    QuantizedCPU: ne_out_quantized_cpu

- func: ne.Scalar(Tensor self, Scalar other) -> Tensor
  use_c10_dispatcher: full
  variants: method, function
  dispatch:
    CPU, CUDA: ne
    QuantizedCPU: ne_quantized_cpu

- func: ne.Tensor_out(Tensor self, Tensor other, *, Tensor(a!) out) -> Tensor(a!)
  dispatch:
    CPU, CUDA: ne_out
    QuantizedCPU: ne_out_quantized_cpu

- func: ne.Tensor(Tensor self, Tensor other) -> Tensor
  use_c10_dispatcher: full
  variants: method, function
  dispatch:
    CPU, CUDA: ne
    QuantizedCPU: ne_quantized_cpu

- func: ne_.Scalar(Tensor(a!) self, Scalar other) -> Tensor(a!)
  use_c10_dispatcher: full
  variants: method

- func: ne_.Tensor(Tensor(a!) self, Tensor other) -> Tensor(a!)
  use_c10_dispatcher: full
  variants: method

# not_equal, alias for torch.ne
- func: not_equal.Scalar_out(Tensor self, Scalar other, *, Tensor(a!) out) -> Tensor(a!)

- func: not_equal.Scalar(Tensor self, Scalar other) -> Tensor
  use_c10_dispatcher: full
  variants: method, function

- func: not_equal.Tensor_out(Tensor self, Tensor other, *, Tensor(a!) out) -> Tensor(a!)

- func: not_equal.Tensor(Tensor self, Tensor other) -> Tensor
  use_c10_dispatcher: full
  variants: method, function

- func: not_equal_.Scalar(Tensor(a!) self, Scalar other) -> Tensor(a!)
  use_c10_dispatcher: full
  variants: method

- func: not_equal_.Tensor(Tensor(a!) self, Tensor other) -> Tensor(a!)
  use_c10_dispatcher: full
  variants: method

- func: eq.Scalar_out(Tensor self, Scalar other, *, Tensor(a!) out) -> Tensor(a!)
  dispatch:
    CPU, CUDA: eq_out
    QuantizedCPU: eq_out_quantized_cpu

- func: eq.Scalar(Tensor self, Scalar other) -> Tensor
  use_c10_dispatcher: full
  variants: method, function
  dispatch:
    CPU, CUDA: eq
    QuantizedCPU: eq_quantized_cpu

- func: eq.Tensor_out(Tensor self, Tensor other, *, Tensor(a!) out) -> Tensor(a!)
  dispatch:
    CPU, CUDA: eq_out
    QuantizedCPU: eq_out_quantized_cpu

- func: eq.Tensor(Tensor self, Tensor other) -> Tensor
  use_c10_dispatcher: full
  variants: method, function
  dispatch:
    CPU, CUDA: eq
    QuantizedCPU: eq_quantized_cpu

- func: ge.Scalar_out(Tensor self, Scalar other, *, Tensor(a!) out) -> Tensor(a!)
  dispatch:
    CPU, CUDA: ge_out
    QuantizedCPU: ge_out_quantized_cpu

- func: ge.Scalar(Tensor self, Scalar other) -> Tensor
  use_c10_dispatcher: full
  variants: method, function
  dispatch:
    CPU, CUDA: ge
    QuantizedCPU: ge_quantized_cpu

- func: ge.Tensor_out(Tensor self, Tensor other, *, Tensor(a!) out) -> Tensor(a!)
  dispatch:
    CPU, CUDA: ge_out
    QuantizedCPU: ge_out_quantized_cpu

- func: ge.Tensor(Tensor self, Tensor other) -> Tensor
  use_c10_dispatcher: full
  variants: method, function
  dispatch:
    CPU, CUDA: ge
    QuantizedCPU: ge_quantized_cpu

- func: ge_.Scalar(Tensor(a!) self, Scalar other) -> Tensor(a!)
  use_c10_dispatcher: full
  variants: method

- func: ge_.Tensor(Tensor(a!) self, Tensor other) -> Tensor(a!)
  use_c10_dispatcher: full
  variants: method

# greater_equal, alias for torch.ge
- func: greater_equal.Scalar_out(Tensor self, Scalar other, *, Tensor(a!) out) -> Tensor(a!)

- func: greater_equal.Scalar(Tensor self, Scalar other) -> Tensor
  use_c10_dispatcher: full
  variants: method, function

- func: greater_equal.Tensor_out(Tensor self, Tensor other, *, Tensor(a!) out) -> Tensor(a!)

- func: greater_equal.Tensor(Tensor self, Tensor other) -> Tensor
  use_c10_dispatcher: full
  variants: method, function

- func: greater_equal_.Scalar(Tensor(a!) self, Scalar other) -> Tensor(a!)
  use_c10_dispatcher: full
  variants: method

- func: greater_equal_.Tensor(Tensor(a!) self, Tensor other) -> Tensor(a!)
  use_c10_dispatcher: full
  variants: method

- func: le.Scalar_out(Tensor self, Scalar other, *, Tensor(a!) out) -> Tensor(a!)
  dispatch:
    CPU, CUDA: le_out
    QuantizedCPU: le_out_quantized_cpu

- func: le.Scalar(Tensor self, Scalar other) -> Tensor
  use_c10_dispatcher: full
  variants: method, function
  dispatch:
    CPU, CUDA: le
    QuantizedCPU: le_quantized_cpu

- func: le.Tensor_out(Tensor self, Tensor other, *, Tensor(a!) out) -> Tensor(a!)
  dispatch:
    CPU, CUDA: le_out
    QuantizedCPU: le_out_quantized_cpu

- func: le.Tensor(Tensor self, Tensor other) -> Tensor
  use_c10_dispatcher: full
  variants: method, function
  dispatch:
    CPU, CUDA: le
    QuantizedCPU: le_quantized_cpu

- func: le_.Scalar(Tensor(a!) self, Scalar other) -> Tensor(a!)
  use_c10_dispatcher: full
  variants: method

- func: le_.Tensor(Tensor(a!) self, Tensor other) -> Tensor(a!)
  use_c10_dispatcher: full
  variants: method

# less_equal, alias for torch.le
- func: less_equal.Scalar_out(Tensor self, Scalar other, *, Tensor(a!) out) -> Tensor(a!)

- func: less_equal.Scalar(Tensor self, Scalar other) -> Tensor
  use_c10_dispatcher: full
  variants: method, function

- func: less_equal.Tensor_out(Tensor self, Tensor other, *, Tensor(a!) out) -> Tensor(a!)

- func: less_equal.Tensor(Tensor self, Tensor other) -> Tensor
  use_c10_dispatcher: full
  variants: method, function

- func: less_equal_.Scalar(Tensor(a!) self, Scalar other) -> Tensor(a!)
  use_c10_dispatcher: full
  variants: method

- func: less_equal_.Tensor(Tensor(a!) self, Tensor other) -> Tensor(a!)
  use_c10_dispatcher: full
  variants: method

- func: gt.Scalar_out(Tensor self, Scalar other, *, Tensor(a!) out) -> Tensor(a!)
  dispatch:
    CPU, CUDA: gt_out
    QuantizedCPU: gt_out_quantized_cpu

- func: gt.Scalar(Tensor self, Scalar other) -> Tensor
  use_c10_dispatcher: full
  variants: method, function
  dispatch:
    CPU, CUDA: gt
    QuantizedCPU: gt_quantized_cpu

- func: gt.Tensor_out(Tensor self, Tensor other, *, Tensor(a!) out) -> Tensor(a!)
  dispatch:
    CPU, CUDA: gt_out
    QuantizedCPU: gt_out_quantized_cpu

- func: gt.Tensor(Tensor self, Tensor other) -> Tensor
  use_c10_dispatcher: full
  variants: method, function
  dispatch:
    CPU, CUDA: gt
    QuantizedCPU: gt_quantized_cpu

- func: gt_.Scalar(Tensor(a!) self, Scalar other) -> Tensor(a!)
  use_c10_dispatcher: full
  variants: method

- func: gt_.Tensor(Tensor(a!) self, Tensor other) -> Tensor(a!)
  use_c10_dispatcher: full
  variants: method

#  greater, alias for torch.gt
- func: greater.Scalar_out(Tensor self, Scalar other, *, Tensor(a!) out) -> Tensor(a!)

- func: greater.Scalar(Tensor self, Scalar other) -> Tensor
  use_c10_dispatcher: full
  variants: method, function

- func: greater.Tensor_out(Tensor self, Tensor other, *, Tensor(a!) out) -> Tensor(a!)

- func: greater.Tensor(Tensor self, Tensor other) -> Tensor
  use_c10_dispatcher: full
  variants: method, function

- func: greater_.Scalar(Tensor(a!) self, Scalar other) -> Tensor(a!)
  use_c10_dispatcher: full
  variants: method

- func: greater_.Tensor(Tensor(a!) self, Tensor other) -> Tensor(a!)
  use_c10_dispatcher: full
  variants: method

- func: lt.Scalar_out(Tensor self, Scalar other, *, Tensor(a!) out) -> Tensor(a!)
  dispatch:
    CPU, CUDA: lt_out
    QuantizedCPU: lt_out_quantized_cpu

- func: lt.Scalar(Tensor self, Scalar other) -> Tensor
  use_c10_dispatcher: full
  variants: method, function
  dispatch:
    CPU, CUDA: lt
    QuantizedCPU: lt_quantized_cpu

- func: lt.Tensor_out(Tensor self, Tensor other, *, Tensor(a!) out) -> Tensor(a!)
  dispatch:
    CPU, CUDA: lt_out
    QuantizedCPU: lt_out_quantized_cpu

- func: lt.Tensor(Tensor self, Tensor other) -> Tensor
  use_c10_dispatcher: full
  variants: method, function
  dispatch:
    CPU, CUDA: lt
    QuantizedCPU: lt_quantized_cpu

- func: lt_.Scalar(Tensor(a!) self, Scalar other) -> Tensor(a!)
  use_c10_dispatcher: full
  variants: method

- func: lt_.Tensor(Tensor(a!) self, Tensor other) -> Tensor(a!)
  use_c10_dispatcher: full
  variants: method

#  less, alias for torch.lt
- func: less.Scalar_out(Tensor self, Scalar other, *, Tensor(a!) out) -> Tensor(a!)

- func: less.Scalar(Tensor self, Scalar other) -> Tensor
  use_c10_dispatcher: full
  variants: method, function

- func: less.Tensor_out(Tensor self, Tensor other, *, Tensor(a!) out) -> Tensor(a!)

- func: less.Tensor(Tensor self, Tensor other) -> Tensor
  use_c10_dispatcher: full
  variants: method, function

- func: less_.Scalar(Tensor(a!) self, Scalar other) -> Tensor(a!)
  use_c10_dispatcher: full
  variants: method

- func: less_.Tensor(Tensor(a!) self, Tensor other) -> Tensor(a!)
  use_c10_dispatcher: full
  variants: method

- func: take.out(Tensor self, Tensor index, *, Tensor(a!) out) -> Tensor(a!)
  dispatch:
    CPU: legacy::cpu::_th_take_out
    CUDA: legacy::cuda::_th_take_out

- func: take(Tensor self, Tensor index) -> Tensor
  use_c10_dispatcher: full
  variants: method, function
  dispatch:
    CPU: legacy::cpu::_th_take
    CUDA: legacy::cuda::_th_take

- func: take_backward(Tensor grad, Tensor input, Tensor index) -> Tensor
  use_c10_dispatcher: full
  variants: function
  device_guard: False

- func: index_select.out(Tensor self, int dim, Tensor index, *, Tensor(a!) out) -> Tensor(a!)
  dispatch:
    CPU: index_select_out_cpu_
    CUDA: index_select_out_cuda

- func: index_select(Tensor self, int dim, Tensor index) -> Tensor
  use_c10_dispatcher: full
  variants: method, function
  dispatch:
    CPU: index_select_cpu_
    CUDA: index_select_cuda
    SparseCPU: index_select_sparse
    SparseCUDA: index_select_sparse

- func: index_select.dimname_out(Tensor self, Dimname dim, Tensor index, *, Tensor(a!) out) -> Tensor(a!)

- func: index_select.dimname(Tensor self, Dimname dim, Tensor index) -> Tensor
  variants: method, function

- func: index_select_backward(Tensor grad, int[] self_sizes, int dim, Tensor index) -> Tensor
  use_c10_dispatcher: full
  variants: function
  device_guard: False

- func: masked_select.out(Tensor self, Tensor mask, *, Tensor(a!) out) -> Tensor(a!)
  dispatch:
    CPU: masked_select_out_cpu
    CUDA: masked_select_out_cuda

- func: masked_select(Tensor self, Tensor mask) -> Tensor
  use_c10_dispatcher: full
  variants: method, function
  dispatch:
    CPU: masked_select_cpu
    CUDA: masked_select_cuda

- func: masked_select_backward(Tensor grad, Tensor input, Tensor mask) -> Tensor
  use_c10_dispatcher: full
  variants: function
  device_guard: False

- func: nonzero.out(Tensor self, *, Tensor(a!) out) -> Tensor(a!)
  dispatch:
    CPU: legacy::cpu::_th_nonzero_out
    CUDA: nonzero_out_cuda

- func: nonzero(Tensor self) -> Tensor
  use_c10_dispatcher: full
  variants: method, function
  dispatch:
    CPU: legacy::cpu::_th_nonzero
    CUDA: nonzero_cuda

- func: nonzero_numpy(Tensor self) -> Tensor[]
  use_c10_dispatcher: full
  variants: method, function

- func: gather.out(Tensor self, int dim, Tensor index, *, bool sparse_grad=False, Tensor(a!) out) -> Tensor(a!)
  dispatch:
    CPU: gather_out_cpu_cuda
    CUDA: gather_out_cpu_cuda

- func: gather(Tensor self, int dim, Tensor index, *, bool sparse_grad=False) -> Tensor
  use_c10_dispatcher: full
  variants: method, function
  dispatch:
    CPU, CUDA: gather

- func: gather_backward(Tensor grad, Tensor self, int dim, Tensor index, bool sparse_grad) -> Tensor
  use_c10_dispatcher: full
  variants: function
  device_guard: False

- func: gather.dimname_out(Tensor self, Dimname dim, Tensor index, *, bool sparse_grad=False, Tensor(a!) out) -> Tensor(a!)

- func: gather.dimname(Tensor self, Dimname dim, Tensor index, *, bool sparse_grad=False) -> Tensor
  variants: method, function

- func: _gather_sparse_backward(Tensor self, int dim, Tensor index, Tensor grad) -> Tensor
  use_c10_dispatcher: full

- func: addcmul.out(Tensor self, Tensor tensor1, Tensor tensor2, *, Scalar value=1, Tensor(a!) out) -> Tensor(a!)
  dispatch:
    CPU, CUDA: addcmul_out

- func: addcmul(Tensor self, Tensor tensor1, Tensor tensor2, *, Scalar value=1) -> Tensor
  use_c10_dispatcher: full
  variants: method, function

- func: addcmul_(Tensor(a!) self, Tensor tensor1, Tensor tensor2, *, Scalar value=1) -> Tensor(a!)
  use_c10_dispatcher: full
  variants: method

- func: addcdiv.out(Tensor self, Tensor tensor1, Tensor tensor2, *, Scalar value=1, Tensor(a!) out) -> Tensor(a!)
  dispatch:
    CPU, CUDA: addcdiv_out

- func: addcdiv(Tensor self, Tensor tensor1, Tensor tensor2, *, Scalar value=1) -> Tensor
  use_c10_dispatcher: full
  variants: method, function

- func: lstsq.X(Tensor self, Tensor A, *, Tensor(a!) X, Tensor(b!) qr) -> (Tensor(a!) solution, Tensor(b!) QR)
  dispatch:
    CPU: legacy::cpu::_th_gels_out
    CUDA: legacy::cuda::_th_gels_out

- func: lstsq(Tensor self, Tensor A) -> (Tensor solution, Tensor QR)
  use_c10_dispatcher: full
  variants: method, function
  dispatch:
    CPU: legacy::cpu::_th_gels
    CUDA: legacy::cuda::_th_gels

- func: triangular_solve.X(Tensor self, Tensor A, bool upper=True, bool transpose=False, bool unitriangular=False, *, Tensor(a!) X, Tensor(b!) M) -> (Tensor(a!) solution, Tensor(b!) cloned_coefficient)

- func: triangular_solve(Tensor self, Tensor A, bool upper=True, bool transpose=False, bool unitriangular=False) -> (Tensor solution, Tensor cloned_coefficient)
  use_c10_dispatcher: full
  variants: method, function

- func: _triangular_solve_helper(Tensor self, Tensor A, bool upper, bool transpose, bool unitriangular) -> (Tensor, Tensor)
  use_c10_dispatcher: full
  variants: function
  dispatch:
    CPU: _triangular_solve_helper_cpu
    CUDA: _triangular_solve_helper_cuda

- func: symeig.e(Tensor self, bool eigenvectors=False, bool upper=True, *, Tensor(a!) e, Tensor(b!) V) -> (Tensor(a!) eigenvalues, Tensor(b!) eigenvectors)

- func: symeig(Tensor self, bool eigenvectors=False, bool upper=True) -> (Tensor eigenvalues, Tensor eigenvectors)
  use_c10_dispatcher: full
  variants: method, function

- func: _symeig_helper(Tensor self, bool eigenvectors, bool upper) -> (Tensor, Tensor)
  use_c10_dispatcher: full
  variants: function
  dispatch:
    CPU: _symeig_helper_cpu
    CUDA: _symeig_helper_cuda

- func: eig.e(Tensor self, bool eigenvectors=False, *, Tensor(a!) e, Tensor(b!) v) -> (Tensor(a!) eigenvalues, Tensor(b!) eigenvectors)
  dispatch:
    CPU: legacy::cpu::_th_eig_out
    CUDA: legacy::cuda::_th_eig_out

- func: eig(Tensor self, bool eigenvectors=False) -> (Tensor eigenvalues, Tensor eigenvectors)
  use_c10_dispatcher: full
  variants: method, function
  dispatch:
    CPU: legacy::cpu::_th_eig
    CUDA: legacy::cuda::_th_eig

- func: svd.U(Tensor self, bool some=True, bool compute_uv=True, *, Tensor(a!) U, Tensor(b!) S, Tensor(c!) V) -> (Tensor(a!) U, Tensor(b!) S, Tensor(c!) V)

- func: svd(Tensor self, bool some=True, bool compute_uv=True) -> (Tensor U, Tensor S, Tensor V)
  use_c10_dispatcher: full
  variants: method, function

- func: _svd_helper(Tensor self, bool some, bool compute_uv) -> (Tensor, Tensor, Tensor)
  use_c10_dispatcher: full
  variants: function
  dispatch:
    CPU: _svd_helper_cpu
    CUDA: _svd_helper_cuda

- func: cholesky.out(Tensor self, bool upper=False, *, Tensor(a!) out) -> Tensor(a!)

- func: cholesky(Tensor self, bool upper=False) -> Tensor
  use_c10_dispatcher: full
  variants: method, function

- func: _cholesky_helper(Tensor self, bool upper) -> Tensor
  use_c10_dispatcher: full
  variants: function
  dispatch:
    CPU: _cholesky_helper_cpu
    CUDA: _cholesky_helper_cuda

- func: cholesky_solve.out(Tensor self, Tensor input2, bool upper=False, *, Tensor(a!) out) -> Tensor(a!)

- func: cholesky_solve(Tensor self, Tensor input2, bool upper=False) -> Tensor
  use_c10_dispatcher: full
  variants: method, function

- func: _cholesky_solve_helper(Tensor self, Tensor A, bool upper) -> Tensor
  use_c10_dispatcher: full
  variants: function
  dispatch:
    CPU: _cholesky_solve_helper_cpu
    CUDA: _cholesky_solve_helper_cuda

- func: solve(Tensor self, Tensor A) -> (Tensor solution, Tensor LU)
  use_c10_dispatcher: full
  variants: function, method

- func: solve.solution(Tensor self, Tensor A, *, Tensor(a!) solution, Tensor(b!) lu) -> (Tensor(a!) solution, Tensor(b!) LU)

- func: _solve_helper(Tensor self, Tensor A) -> (Tensor, Tensor)
  use_c10_dispatcher: full
  variants: function
  dispatch:
    CPU: _solve_helper_cpu
    CUDA: _solve_helper_cuda

- func: cholesky_inverse.out(Tensor self, bool upper=False, *, Tensor(a!) out) -> Tensor(a!)
  dispatch:
    CPU: legacy::cpu::_th_potri_out
    CUDA: legacy::cuda::_th_potri_out

- func: cholesky_inverse(Tensor self, bool upper=False) -> Tensor
  use_c10_dispatcher: full
  variants: method, function
  dispatch:
    CPU: legacy::cpu::_th_potri
    CUDA: legacy::cuda::_th_potri

- func: qr.Q(Tensor self, bool some=True, *, Tensor(a!) Q, Tensor(b!) R) -> (Tensor(a!) Q, Tensor(b!) R)

- func: qr(Tensor self, bool some=True) -> (Tensor Q, Tensor R)
  use_c10_dispatcher: full
  variants: method, function

- func: _qr_helper(Tensor self, bool some) -> (Tensor, Tensor)
  use_c10_dispatcher: full
  variants: function
  dispatch:
    CPU: _qr_helper_cpu
    CUDA: _qr_helper_cuda

- func: geqrf.a(Tensor self, *, Tensor(a!) a, Tensor(b!) tau) -> (Tensor(a!) a, Tensor(b!) tau)
  dispatch:
    CPU: legacy::cpu::_th_geqrf_out
    CUDA: legacy::cuda::_th_geqrf_out

- func: geqrf(Tensor self) -> (Tensor a, Tensor tau)
  use_c10_dispatcher: full
  variants: method, function
  dispatch:
    CPU: legacy::cpu::_th_geqrf
    CUDA: legacy::cuda::_th_geqrf

- func: orgqr.out(Tensor self, Tensor input2, *, Tensor(a!) out) -> Tensor(a!)
  dispatch:
    CPU: legacy::cpu::_th_orgqr_out

- func: orgqr(Tensor self, Tensor input2) -> Tensor
  use_c10_dispatcher: full
  variants: method, function
  dispatch:
    CPU: legacy::cpu::_th_orgqr

- func: ormqr.out(Tensor self, Tensor input2, Tensor input3, bool left=True, bool transpose=False, *, Tensor(a!) out) -> Tensor(a!)
  dispatch:
    CPU: legacy::cpu::_th_ormqr_out

- func: ormqr(Tensor self, Tensor input2, Tensor input3, bool left=True, bool transpose=False) -> Tensor
  use_c10_dispatcher: full
  variants: method, function
  dispatch:
    CPU: legacy::cpu::_th_ormqr

- func: _lu_with_info(Tensor self, bool pivot=True, bool check_errors=True) -> (Tensor, Tensor, Tensor)
  use_c10_dispatcher: full
  variants: function
  dispatch:
    CPU: _lu_with_info_cpu
    CUDA: _lu_with_info_cuda

- func: lu_solve.out(Tensor self, Tensor LU_data, Tensor LU_pivots, *, Tensor(a!) out) -> Tensor(a!)

- func: lu_solve(Tensor self, Tensor LU_data, Tensor LU_pivots) -> Tensor
  use_c10_dispatcher: full
  variants: method, function

- func: _lu_solve_helper(Tensor self, Tensor LU_data, Tensor LU_pivots) -> Tensor
  use_c10_dispatcher: full
  variants: function
  dispatch:
    CPU: _lu_solve_helper_cpu
    CUDA: _lu_solve_helper_cuda

# TODO: remove dispatch section when porting TH CUDA to ATen
- func: multinomial.out(Tensor self, int num_samples, bool replacement=False, *, Generator? generator=None, Tensor(a!) out) -> Tensor(a!)
  dispatch:
    CPU, CUDA: multinomial_out

- func: multinomial(Tensor self, int num_samples, bool replacement=False, *, Generator? generator=None) -> Tensor
  variants: method, function
  dispatch:
    CPU, CUDA: multinomial

- func: _multinomial_alias_setup(Tensor probs) -> (Tensor, Tensor)
  use_c10_dispatcher: full
  variants: function
  dispatch:
    CPU: legacy::cpu::_th_multinomial_alias_setup
    CUDA: legacy::cuda::_th_multinomial_alias_setup

- func: _multinomial_alias_draw(Tensor J, Tensor q, int num_samples, *, Generator? generator=None) -> Tensor
  variants: function
  dispatch:
    CPU: legacy::cpu::_th_multinomial_alias_draw
    CUDA: legacy::cuda::_th_multinomial_alias_draw

- func: lgamma.out(Tensor self, *, Tensor(a!) out) -> Tensor(a!)
  dispatch:
    CPU: _lgamma_out_cpu
    CUDA: _lgamma_out_cuda

- func: lgamma(Tensor self) -> Tensor
  use_c10_dispatcher: full
  variants: method, function
  dispatch:
    CPU, CUDA: lgamma

- func: digamma.out(Tensor self, *, Tensor(a!) out) -> Tensor(a!)
  dispatch:
    CPU, CUDA: digamma_out

- func: digamma(Tensor self) -> Tensor
  use_c10_dispatcher: full
  variants: method, function

- func: polygamma.out(int n, Tensor self, *, Tensor(a!) out) -> Tensor(a!)
  dispatch:
    CPU, CUDA: polygamma_out

- func: polygamma(int n, Tensor self) -> Tensor
  use_c10_dispatcher: full
  variants: method, function

- func: erfinv(Tensor self) -> Tensor
  use_c10_dispatcher: full
  variants: method, function
  dispatch:
    CPU, CUDA: erfinv

- func: erfinv_(Tensor(a!) self) -> Tensor(a!)
  use_c10_dispatcher: full
  variants: method
  dispatch:
    CPU: _erfinv__cpu
    CUDA: _erfinv__cuda

- func: erfinv.out(Tensor self, *, Tensor(a!) out) -> Tensor(a!)
  dispatch:
    CPU: _erfinv_out_cpu
    CUDA: _erfinv_out_cuda

- func: i0(Tensor self) -> Tensor
  use_c10_dispatcher: full
  variants: function, method

- func: i0_(Tensor(a!) self) -> Tensor(a!)
  use_c10_dispatcher: full
  variants: function, method

- func: i0.out(Tensor self, *, Tensor(a!) out) -> Tensor(a!)
  dispatch:
    CPU, CUDA: i0_out

- func: sign(Tensor self) -> Tensor
  use_c10_dispatcher: full
  variants: function, method

- func: sign_(Tensor(a!) self) -> Tensor(a!)
  use_c10_dispatcher: full
  variants: method

- func: sign.out(Tensor self, *, Tensor(a!) out) -> Tensor(a!)
  dispatch:
    CPU, CUDA: sign_out

- func: signbit(Tensor self) -> Tensor
  use_c10_dispatcher: full
  variants: function, method

- func: signbit.out(Tensor self, *, Tensor(a!) out) -> Tensor(a!)
  dispatch:
    CPU: signbit_out
    CUDA: signbit_out

- func: dist(Tensor self, Tensor other, Scalar p=2) -> Tensor
  use_c10_dispatcher: full
  variants: method, function

- func: atan2.out(Tensor self, Tensor other, *, Tensor(a!) out) -> Tensor(a!)
  dispatch:
    CPU, CUDA: atan2_out

- func: atan2(Tensor self, Tensor other) -> Tensor
  use_c10_dispatcher: full
  variants: method, function

- func: lerp.Scalar_out(Tensor self, Tensor end, Scalar weight, *, Tensor(a!) out) -> Tensor(a!)
  dispatch:
    CPU: lerp_cpu_scalar_out
    CUDA: lerp_cuda_scalar_out

- func: lerp.Tensor_out(Tensor self, Tensor end, Tensor weight, *, Tensor(a!) out) -> Tensor(a!)
  dispatch:
    CPU: lerp_cpu_tensor_out
    CUDA: lerp_cuda_tensor_out

- func: lerp.Scalar(Tensor self, Tensor end, Scalar weight) -> Tensor
  use_c10_dispatcher: full
  variants: method, function
  dispatch:
    CPU: lerp_cpu_scalar
    CUDA: lerp_cuda_scalar

- func: lerp.Tensor(Tensor self, Tensor end, Tensor weight) -> Tensor
  use_c10_dispatcher: full
  variants: method, function
  dispatch:
    CPU: lerp_cpu_tensor
    CUDA: lerp_cuda_tensor

- func: histc.out(Tensor self, int bins=100, Scalar min=0, Scalar max=0, *, Tensor(a!) out) -> Tensor(a!)
  dispatch:
    CPU: legacy::cpu::_th_histc_out
    CUDA: _histc_out_cuda

- func: histc(Tensor self, int bins=100, Scalar min=0, Scalar max=0) -> Tensor
  use_c10_dispatcher: full
  variants: method, function
  dispatch:
    CPU: legacy::cpu::_th_histc
    CUDA: _histc_cuda

- func: fmod.Scalar_out(Tensor self, Scalar other, *, Tensor(a!) out) -> Tensor(a!)
  dispatch:
    CPU: fmod_out
    CUDA: fmod_cuda_out

- func: fmod.Scalar(Tensor self, Scalar other) -> Tensor
  use_c10_dispatcher: full
  variants: method, function
  dispatch:
    CPU: fmod
    CUDA: fmod_cuda

- func: fmod.Tensor_out(Tensor self, Tensor other, *, Tensor(a!) out) -> Tensor(a!)
  dispatch:
    CPU: fmod_out
    CUDA: fmod_cuda_out

- func: fmod.Tensor(Tensor self, Tensor other) -> Tensor
  use_c10_dispatcher: full
  variants: method, function
  dispatch:
    CPU: fmod
    CUDA: fmod_cuda

- func: hypot.out(Tensor self, Tensor other, *, Tensor(a!) out) -> Tensor(a!)
  dispatch:
    CPU, CUDA: hypot_out

- func: hypot(Tensor self, Tensor other) -> Tensor
  use_c10_dispatcher: full
  variants: method, function
  dispatch:
    CPU, CUDA: hypot

- func: hypot_(Tensor(a!) self, Tensor other) -> Tensor(a!)
  variants: method

- func: nextafter.out(Tensor self, Tensor other, *, Tensor(a!) out) -> Tensor(a!)
  dispatch:
    CPU, CUDA: nextafter_out

- func: nextafter(Tensor self, Tensor other) -> Tensor
  use_c10_dispatcher: full
  variants: method, function
  dispatch:
    CPU, CUDA: nextafter

- func: nextafter_(Tensor(a!) self, Tensor other) -> Tensor(a!)
  variants: method

- func: remainder.Scalar_out(Tensor self, Scalar other, *, Tensor(a!) out) -> Tensor(a!)
  dispatch:
    CPU, CUDA: remainder_out

- func: remainder.Scalar(Tensor self, Scalar other) -> Tensor
  use_c10_dispatcher: full
  variants: method, function
  dispatch:
    CPU, CUDA: remainder

- func: remainder.Tensor_out(Tensor self, Tensor other, *, Tensor(a!) out) -> Tensor(a!)
  dispatch:
    CPU, CUDA: remainder_out

- func: remainder.Tensor(Tensor self, Tensor other) -> Tensor
  use_c10_dispatcher: full
  variants: method, function
  dispatch:
    CPU, CUDA: remainder

- func: min(Tensor self) -> Tensor
  use_c10_dispatcher: full
  variants: method, function
  dispatch:
    CPU, CUDA: min
    QuantizedCPU: min_quantized_cpu

- func: max(Tensor self) -> Tensor
  use_c10_dispatcher: full
  variants: method, function
  dispatch:
    CPU, CUDA: max
    QuantizedCPU: max_quantized_cpu

- func: maximum(Tensor self, Tensor other) -> Tensor
  use_c10_dispatcher: full
  variants: method, function

- func: maximum.out(Tensor self, Tensor other, *, Tensor(a!) out) -> Tensor(a!)

# binary max, alias of maximum
# NOTE: max is not an alias for maximum, since there is also unary max
- func: max.other(Tensor self, Tensor other) -> Tensor
  use_c10_dispatcher: full
  variants: method, function

- func: max.out(Tensor self, Tensor other, *, Tensor(a!) out) -> Tensor(a!)

- func: minimum(Tensor self, Tensor other) -> Tensor
  use_c10_dispatcher: full
  variants: method, function

- func: minimum.out(Tensor self, Tensor other, *, Tensor(a!) out) -> Tensor(a!)

# binary min, alias for minimum
# NOTE: min is not an alias for minimum, since there is also unary min
- func: min.out(Tensor self, Tensor other, *, Tensor(a!) out) -> Tensor(a!)

- func: min.other(Tensor self, Tensor other) -> Tensor
  use_c10_dispatcher: full
  variants: method, function

- func: median(Tensor self) -> Tensor
  use_c10_dispatcher: full
  variants: method, function
  dispatch:
    CPU: median_cpu
    CUDA: median_cuda

- func: quantile.scalar_out(Tensor self, float q, int? dim=None, bool keepdim=False, *, Tensor(a!) out) -> Tensor(a!)

- func: quantile.scalar(Tensor self, float q, int? dim=None, bool keepdim=False) -> Tensor
  use_c10_dispatcher: full
  variants: method, function

- func: quantile.out(Tensor self, Tensor q, int? dim=None, bool keepdim=False, *, Tensor(a!) out) -> Tensor(a!)

- func: quantile(Tensor self, Tensor q, int? dim=None, bool keepdim=False) -> Tensor
  use_c10_dispatcher: full
  variants: method, function

- func: nanquantile.scalar_out(Tensor self, float q, int? dim=None, bool keepdim=False, *, Tensor(a!) out) -> Tensor(a!)

- func: nanquantile.scalar(Tensor self, float q, int? dim=None, bool keepdim=False) -> Tensor
  use_c10_dispatcher: full
  variants: method, function

- func: nanquantile.out(Tensor self, Tensor q, int? dim=None, bool keepdim=False, *, Tensor(a!) out) -> Tensor(a!)

- func: nanquantile(Tensor self, Tensor q, int? dim=None, bool keepdim=False) -> Tensor
  use_c10_dispatcher: full
  variants: method, function

- func: sort.values(Tensor self, int dim=-1, bool descending=False, *, Tensor(a!) values, Tensor(b!) indices) -> (Tensor(a!) values, Tensor(b!) indices)
  dispatch:
    CPU: sort_out_cpu
    CUDA: legacy::cuda::_th_sort_out

- func: sort(Tensor self, int dim=-1, bool descending=False) -> (Tensor values, Tensor indices)
  use_c10_dispatcher: full
  variants: method, function
  dispatch:
    CPU: sort_cpu
    CUDA: legacy::cuda::_th_sort
    QuantizedCPU: sort_quantized_cpu

- func: sort.dimname_values(Tensor self, Dimname dim, bool descending=False, *, Tensor(a!) values, Tensor(b!) indices) -> (Tensor(a!) values, Tensor(b!) indices)

- func: sort.dimname(Tensor self, Dimname dim, bool descending=False) -> (Tensor values, Tensor indices)
  variants: method, function

- func: argsort(Tensor self, int dim=-1, bool descending=False) -> Tensor
  use_c10_dispatcher: full
  variants: method, function

- func: argsort.dimname(Tensor self, Dimname dim, bool descending=False) -> Tensor
  variants: method, function

- func: topk.values(Tensor self, int k, int dim=-1, bool largest=True, bool sorted=True, *, Tensor(a!) values, Tensor(b!) indices) -> (Tensor(a!) values, Tensor(b!) indices)
  dispatch:
    CPU: topk_out_cpu
    CUDA: legacy::cuda::_th_topk_out

- func: topk(Tensor self, int k, int dim=-1, bool largest=True, bool sorted=True) -> (Tensor values, Tensor indices)
  use_c10_dispatcher: full
  variants: method, function
  dispatch:
    CPU, CUDA: topk
    QuantizedCPU: topk_quantized_cpu

- func: all(Tensor self) -> Tensor
  use_c10_dispatcher: full
  variants: method, function

- func: any(Tensor self) -> Tensor
  use_c10_dispatcher: full
  variants: method, function
  dispatch:
    CPU, CUDA: any
    SparseCPU, SparseCUDA: any_sparse

- func: renorm.out(Tensor self, Scalar p, int dim, Scalar maxnorm, *, Tensor(a!) out) -> Tensor(a!)
  dispatch:
    CPU: legacy::cpu::_th_renorm_out
    CUDA: legacy::cuda::_th_renorm_out

- func: renorm(Tensor self, Scalar p, int dim, Scalar maxnorm) -> Tensor
  use_c10_dispatcher: full
  variants: method, function
  dispatch:
    CPU: legacy::cpu::_th_renorm
    CUDA: legacy::cuda::_th_renorm

- func: unfold(Tensor(a) self, int dimension, int size, int step) -> Tensor(a)
  use_c10_dispatcher: full
  variants: method
  device_guard: False
  dispatch:
    CPU, CUDA: unfold
    QuantizedCPU, QuantizedCUDA: unfold

- func: unfold_backward(Tensor grad_in, int[] input_sizes, int dim, int size, int step) -> Tensor
  use_c10_dispatcher: full
  variants: function
  dispatch:
    CPU, CUDA: unfold_backward

- func: equal(Tensor self, Tensor other) -> bool
  use_c10_dispatcher: full
  variants: method, function
  dispatch:
    CPU: cpu_equal
    CUDA: cuda_equal
    QuantizedCPU: equal_quantized_cpu

- func: pow.Tensor_Tensor_out(Tensor self, Tensor exponent, *, Tensor(a!) out) -> Tensor(a!)
  dispatch:
    CPU, CUDA: pow_out

- func: pow.Tensor_Tensor(Tensor self, Tensor exponent) -> Tensor
  use_c10_dispatcher: full
  variants: method, function
  dispatch:
    CPU, CUDA: pow

- func: pow.Scalar_out(Scalar self, Tensor exponent, *, Tensor(a!) out) -> Tensor(a!)
  dispatch:
    CPU, CUDA: pow_out

- func: pow.Scalar(Scalar self, Tensor exponent) -> Tensor
  use_c10_dispatcher: full
  dispatch:
    CPU, CUDA: pow

- func: pow.Tensor_Scalar_out(Tensor self, Scalar exponent, *, Tensor(a!) out) -> Tensor(a!)
  dispatch:
    CPU, CUDA: pow_out
    SparseCPU, SparseCUDA: pow_out_sparse_scalar

- func: pow.Tensor_Scalar(Tensor self, Scalar exponent) -> Tensor
  use_c10_dispatcher: full
  variants: function, method
  dispatch:
    CPU, CUDA: pow
    SparseCPU, SparseCUDA: pow_sparse_scalar

- func: normal_(Tensor(a!) self, float mean=0, float std=1, *, Generator? generator=None) -> Tensor(a!)
  variants: method

- func: normal.Tensor_float_out(Tensor mean, float std=1, *, Generator? generator=None, Tensor(a!) out) -> Tensor(a!)

- func: normal.Tensor_float(Tensor mean, float std=1, *, Generator? generator=None) -> Tensor

- func: normal.float_Tensor_out(float mean, Tensor std, *, Generator? generator=None, Tensor(a!) out) -> Tensor(a!)

- func: normal.float_Tensor(float mean, Tensor std, *, Generator? generator=None) -> Tensor

- func: normal.Tensor_Tensor_out(Tensor mean, Tensor std, *, Generator? generator=None, Tensor(a!) out) -> Tensor(a!)

- func: normal.Tensor_Tensor(Tensor mean, Tensor std, *, Generator? generator=None) -> Tensor

- func: normal.float_float(float mean, float std, int[] size, *, Generator? generator=None, ScalarType? dtype=None, Layout? layout=None, Device? device=None, bool? pin_memory=None) -> Tensor

- func: normal.float_float_out(float mean, float std, int[] size, *, Generator? generator=None, Tensor(a!) out) -> Tensor(a!)

- func: alias(Tensor(a) self) -> Tensor(a)
  use_c10_dispatcher: full
  variants: method, function

- func: _addr(Tensor self, Tensor vec1, Tensor vec2, *, Scalar beta=1, Scalar alpha=1) -> Tensor
  use_c10_dispatcher: full
  dispatch:
    CPU: legacy::cpu::_th_addr
    CUDA: addr_cuda

- func: _addr_(Tensor(a!) self, Tensor vec1, Tensor vec2, *, Scalar beta=1, Scalar alpha=1) -> Tensor(a!)
  use_c10_dispatcher: full
  dispatch:
    CPU: legacy::cpu::_th_addr_
    CUDA: addr__cuda

- func: _addr.out(Tensor self, Tensor vec1, Tensor vec2, *, Scalar beta=1, Scalar alpha=1, Tensor(a!) out) -> Tensor(a!)
  dispatch:
    CPU: legacy::cpu::_th_addr_out
    CUDA: addr_out_cuda

- func: _index_copy_(Tensor(a!) self, int dim, Tensor index, Tensor source) -> Tensor(a!)
  use_c10_dispatcher: full
  dispatch:
    CPU: legacy::cpu::_th_index_copy_
    CUDA: legacy::cuda::_th_index_copy_

- func: _cumsum(Tensor self, int dim) -> Tensor
  use_c10_dispatcher: full
  dispatch:
    CPU: _cumsum_cpu
    CUDA: _cumsum_cuda

- func: _cumsum.out(Tensor self, int dim, *, Tensor(a!) out) -> Tensor(a!)
  dispatch:
    CPU: _cumsum_out_cpu
    CUDA: _cumsum_out_cuda

- func: _cumprod(Tensor self, int dim) -> Tensor
  use_c10_dispatcher: full
  dispatch:
    CPU: _cumprod_cpu
    CUDA: _cumprod_cuda

- func: _cumprod.out(Tensor self, int dim, *, Tensor(a!) out) -> Tensor(a!)
  dispatch:
    CPU: _cumprod_out_cpu
    CUDA: _cumprod_out_cuda

- func: _var(Tensor self, bool unbiased=True) -> Tensor
  use_c10_dispatcher: full
  dispatch:
    CPU: legacy::cpu::_th_var

- func: _std(Tensor self, bool unbiased=True) -> Tensor
  use_c10_dispatcher: full
  dispatch:
    CPU: legacy::cpu::_th_std

- func: _amp_foreach_non_finite_check_and_unscale_(Tensor(a!)[] self, Tensor(b!) found_inf, Tensor inv_scale) -> ()
  use_c10_dispatcher: full
  device_guard: False
  variants: function
  dispatch:
    CUDA: _amp_foreach_non_finite_check_and_unscale_cuda_

- func: _amp_update_scale(Tensor(a!) growth_tracker, Tensor current_scale, Tensor found_inf, float scale_growth_factor, float scale_backoff_factor, int growth_interval) -> Tensor
  use_c10_dispatcher: full
  variants: function
  dispatch:
    CUDA: _amp_update_scale_cuda

- func: _cat(Tensor[] tensors, int dim=0) -> Tensor
  use_c10_dispatcher: full
  dispatch:
    CPU: _cat_cpu
    CUDA: cat_cuda
    QuantizedCPU: cat_quantized_cpu

- func: _cat.out(Tensor[] tensors, int dim=0, *, Tensor(a!) out) -> Tensor(a!)
  dispatch:
    CPU: _cat_out_cpu
    CUDA: cat_out_cuda
    QuantizedCPU: cat_out_quantized_cpu

- func: _foreach_add.Scalar(Tensor[] tensors, Scalar scalar) -> Tensor[]
  use_c10_dispatcher: full
  device_guard: False
  variants: function
  dispatch:
    CPU: foreach_tensor_add_scalar_kernel_slow
    CUDA: foreach_tensor_add_scalar_kernel_cuda

- func: _foreach_add_.Scalar(Tensor(a!)[] self, Scalar scalar) -> ()
  use_c10_dispatcher: full
  device_guard: False
  variants: function
  dispatch:
    CPU: foreach_tensor_add_scalar_kernel_slow_
    CUDA: foreach_tensor_add_scalar_kernel_cuda_

- func: _foreach_sub.Scalar(Tensor[] tensors, Scalar scalar) -> Tensor[]
  use_c10_dispatcher: full
  device_guard: False
  variants: function
  dispatch:
    CPU: foreach_tensor_sub_scalar_kernel_slow
    CUDA: foreach_tensor_sub_scalar_kernel_cuda

- func: _foreach_sub_.Scalar(Tensor(a!)[] self, Scalar scalar) -> ()
  use_c10_dispatcher: full
  device_guard: False
  variants: function
  dispatch:
    CPU: foreach_tensor_sub_scalar_kernel_slow_
    CUDA: foreach_tensor_sub_scalar_kernel_cuda_

- func: _foreach_mul.Scalar(Tensor[] tensors, Scalar scalar) -> Tensor[]
  use_c10_dispatcher: full
  device_guard: False
  variants: function
  dispatch:
    CPU: foreach_tensor_mul_scalar_kernel_slow
    CUDA: foreach_tensor_mul_scalar_kernel_cuda

- func: _foreach_mul_.Scalar(Tensor(a!)[] self, Scalar scalar) -> ()
  use_c10_dispatcher: full
  device_guard: False
  variants: function
  dispatch:
    CPU: foreach_tensor_mul_scalar_kernel_slow_
    CUDA: foreach_tensor_mul_scalar_kernel_cuda_

- func: _foreach_div.Scalar(Tensor[] tensors, Scalar scalar) -> Tensor[]
  use_c10_dispatcher: full
  device_guard: False
  variants: function
  dispatch:
    CPU: foreach_tensor_div_scalar_kernel_slow
    CUDA: foreach_tensor_div_scalar_kernel_cuda

- func: _foreach_div_.Scalar(Tensor(a!)[] self, Scalar scalar) -> ()
  use_c10_dispatcher: full
  device_guard: False
  variants: function
  dispatch:
    CPU: foreach_tensor_div_scalar_kernel_slow_
    CUDA: foreach_tensor_div_scalar_kernel_cuda_

- func: _foreach_add.List(Tensor[] tensors1, Tensor[] tensors2, *, Scalar alpha=1) -> Tensor[]
  use_c10_dispatcher: full
  device_guard: False
  variants: function
  dispatch:
    CPU: foreach_tensor_add_list_kernel_slow
    CUDA: foreach_tensor_add_list_kernel_cuda

- func: _foreach_add_.List(Tensor(a!)[] self, Tensor[] other, *, Scalar alpha=1) -> ()
  use_c10_dispatcher: full
  device_guard: False
  variants: function
  dispatch:
    CPU: foreach_tensor_add_list_kernel_slow_
    CUDA: foreach_tensor_add_list_kernel_cuda_

- func: _foreach_sub.List(Tensor[] tensors1, Tensor[] tensors2, *, Scalar alpha=1) -> Tensor[]
  use_c10_dispatcher: full
  device_guard: False
  variants: function
  dispatch:
    CPU: foreach_tensor_sub_list_kernel_slow
    CUDA: foreach_tensor_sub_list_kernel_cuda

- func: _foreach_sub_.List(Tensor(a!)[] self, Tensor[] other, *, Scalar alpha=1) -> ()
  use_c10_dispatcher: full
  device_guard: False
  variants: function
  dispatch:
    CPU: foreach_tensor_sub_list_kernel_slow_
    CUDA: foreach_tensor_sub_list_kernel_cuda_

- func: _foreach_mul.List(Tensor[] tensors1, Tensor[] tensors2) -> Tensor[]
  use_c10_dispatcher: full
  device_guard: False
  variants: function
  dispatch:
    CPU: foreach_tensor_mul_list_kernel_slow
    CUDA: foreach_tensor_mul_list_kernel_cuda

- func: _foreach_mul_.List(Tensor(a!)[] self, Tensor[] other) -> ()
  use_c10_dispatcher: full
  device_guard: False
  variants: function
  dispatch:
    CPU: foreach_tensor_mul_list_kernel_slow_
    CUDA: foreach_tensor_mul_list_kernel_cuda_

<<<<<<< HEAD
- func: _foreach_div.List(Tensor[] self, Tensor[] other) -> Tensor[]
=======
- func: _foreach_div.List(Tensor[] tensors1, Tensor[] tensors2) -> Tensor[]
  use_c10_dispatcher: full
>>>>>>> 5195d727
  device_guard: False
  variants: function
  dispatch:
    CPU: foreach_tensor_div_list_kernel_slow
    CUDA: foreach_tensor_div_list_kernel_cuda

- func: _foreach_div_.List(Tensor(a!)[] self, Tensor[] other) -> ()
  use_c10_dispatcher: full
  device_guard: False
  variants: function
  dispatch:
    CPU: foreach_tensor_div_list_kernel_slow_
    CUDA: foreach_tensor_div_list_kernel_cuda_

- func: _foreach_add.ScalarList(Tensor[] tensors, float[] scalars) -> Tensor[]
  use_c10_dispatcher: full
  device_guard: False
  variants: function
  dispatch:
    CPU: foreach_tensor_add_scalarlist_kernel_slow
    CUDA: foreach_tensor_add_scalarlist_kernel_cuda

- func: _foreach_add_.ScalarList(Tensor(a!)[] self, float[] scalars) -> ()
  use_c10_dispatcher: full
  device_guard: False
  variants: function
  dispatch:
    CPU: foreach_tensor_add_scalarlist_kernel_slow_
    CUDA: foreach_tensor_add_scalarlist_kernel_cuda_

- func: _foreach_sub.ScalarList(Tensor[] tensors, float[] scalars) -> Tensor[]
  use_c10_dispatcher: full
  device_guard: False
  variants: function
  dispatch:
    CPU: foreach_tensor_sub_scalarlist_kernel_slow
    CUDA: foreach_tensor_sub_scalarlist_kernel_cuda

- func: _foreach_sub_.ScalarList(Tensor(a!)[] self, float[] scalars) -> ()
  use_c10_dispatcher: full
  device_guard: False
  variants: function
  dispatch:
    CPU: foreach_tensor_sub_scalarlist_kernel_slow_
    CUDA: foreach_tensor_sub_scalarlist_kernel_cuda_

- func: _foreach_div.ScalarList(Tensor[] tensors, float[] scalars) -> Tensor[]
  use_c10_dispatcher: full
  device_guard: False
  variants: function
  dispatch:
    CPU: foreach_tensor_div_scalarlist_kernel_slow
    CUDA: foreach_tensor_div_scalarlist_kernel_cuda

- func: _foreach_div_.ScalarList(Tensor(a!)[] self, float[] scalars) -> ()
  use_c10_dispatcher: full
  device_guard: False
  variants: function
  dispatch:
    CPU: foreach_tensor_div_scalarlist_kernel_slow_
    CUDA: foreach_tensor_div_scalarlist_kernel_cuda_

- func: _foreach_mul.ScalarList(Tensor[] tensors, float[] scalars) -> Tensor[]
  use_c10_dispatcher: full
  device_guard: False
  variants: function
  dispatch:
    CPU: foreach_tensor_mul_scalarlist_kernel_slow
    CUDA: foreach_tensor_mul_scalarlist_kernel_cuda

- func: _foreach_mul_.ScalarList(Tensor(a!)[] self, float[] scalars) -> ()
  use_c10_dispatcher: full
  device_guard: False
  variants: function
  dispatch:
    CPU: foreach_tensor_mul_scalarlist_kernel_slow_
    CUDA: foreach_tensor_mul_scalarlist_kernel_cuda_

- func: _foreach_exp(Tensor[] tensors) -> Tensor[]
  use_c10_dispatcher: full
  device_guard: False
  variants: function
  dispatch:
    CPU: foreach_tensor_exp_slow
    CUDA: foreach_tensor_exp_cuda

- func: _foreach_exp_(Tensor(a!)[] self) -> ()
  use_c10_dispatcher: full
  device_guard: False
  variants: function
  dispatch:
    CPU: foreach_tensor_exp_slow_
    CUDA: foreach_tensor_exp_cuda_

- func: _foreach_sqrt(Tensor[] tensors) -> Tensor[]
  use_c10_dispatcher: full
  device_guard: False
  variants: function
  dispatch:
    CPU: foreach_tensor_sqrt_slow
    CUDA: foreach_tensor_sqrt_cuda

- func: _foreach_sqrt_(Tensor(a!)[] self) -> ()
  use_c10_dispatcher: full
  device_guard: False
  variants: function
  dispatch:
    CPU: foreach_tensor_sqrt_slow_
    CUDA: foreach_tensor_sqrt_cuda_

- func: _foreach_addcdiv_(Tensor(a!)[] self, Tensor[] tensor1, Tensor[] tensor2, Scalar value=1) -> ()
  use_c10_dispatcher: full
  device_guard: False
  variants: function
  dispatch:
    CPU: foreach_tensor_addcdiv_slow_
    CUDA: foreach_tensor_addcdiv_cuda_

- func: _foreach_addcmul_(Tensor(a!)[] self, Tensor[] tensor1, Tensor[] tensor2, Scalar value=1) -> ()
  use_c10_dispatcher: full
  device_guard: False
  variants: function
  dispatch:
    CPU: foreach_tensor_addcmul_slow_
    CUDA: foreach_tensor_addcmul_cuda_

- func: _foreach_addcdiv(Tensor[] input, Tensor[] tensor1, Tensor[] tensor2, Scalar value=1) -> Tensor[]
  use_c10_dispatcher: full
  device_guard: False
  variants: function
  dispatch:
    CPU: foreach_tensor_addcdiv_slow
    CUDA: foreach_tensor_addcdiv_cuda

- func: _foreach_addcmul(Tensor[] input, Tensor[] tensor1, Tensor[] tensor2, Scalar value=1) -> Tensor[]
  use_c10_dispatcher: full
  device_guard: False
  variants: function
  dispatch:
    CPU: foreach_tensor_addcmul_slow
    CUDA: foreach_tensor_addcmul_cuda

- func: _mode(Tensor self, int dim=-1, bool keepdim=False) -> (Tensor, Tensor)
  use_c10_dispatcher: full
  dispatch:
    CPU: legacy::cpu::_th_mode
    CUDA: legacy::cuda::_th_mode

- func: _mode.values(Tensor self, int dim=-1, bool keepdim=False, *, Tensor(a!) values, Tensor(b!) indices) -> (Tensor(a!), Tensor(b!))
  dispatch:
    CPU: legacy::cpu::_th_mode_out
    CUDA: legacy::cuda::_th_mode_out

- func: bucketize.Tensor(Tensor self, Tensor boundaries, *, bool out_int32=False, bool right=False) -> Tensor
  use_c10_dispatcher: full
  dispatch:
    CPU: bucketize_cpu
    CUDA: bucketize_cuda

- func: bucketize.Tensor_out(Tensor self, Tensor boundaries, *, bool out_int32=False, bool right=False, Tensor(a!) out) -> Tensor(a!)
  dispatch:
    CPU: bucketize_out_cpu
    CUDA: bucketize_out_cuda

- func: bucketize.Scalar(Scalar self, Tensor boundaries, *, bool out_int32=False, bool right=False) -> Tensor
  use_c10_dispatcher: full
  dispatch:
    CPU: bucketize_cpu
    CUDA: bucketize_cuda

- func: searchsorted.Tensor(Tensor sorted_sequence, Tensor self, *, bool out_int32=False, bool right=False) -> Tensor
  use_c10_dispatcher: full
  dispatch:
    CPU: searchsorted_cpu
    CUDA: searchsorted_cuda

- func: searchsorted.Tensor_out(Tensor sorted_sequence, Tensor self, *, bool out_int32=False, bool right=False, Tensor(a!) out) -> Tensor(a!)
  dispatch:
    CPU: searchsorted_out_cpu
    CUDA: searchsorted_out_cuda

- func: searchsorted.Scalar(Tensor sorted_sequence, Scalar self, *, bool out_int32=False, bool right=False) -> Tensor
  use_c10_dispatcher: full
  dispatch:
    CPU: searchsorted_cpu
    CUDA: searchsorted_cuda

## NN wrappers

- func: mse_loss.out(Tensor self, Tensor target, int reduction=Mean, *, Tensor(a!) out) -> Tensor(a!)
  python_module: nn

- func: mse_loss(Tensor self, Tensor target, int reduction=Mean) -> Tensor
  use_c10_dispatcher: full
  python_module: nn

- func: mse_loss_backward.grad_input(Tensor grad_output, Tensor self, Tensor target, int reduction, *, Tensor(a!) grad_input) -> Tensor(a!)
  python_module: nn
  dispatch:
    CPU, CUDA: mse_loss_backward_out

- func: mse_loss_backward(Tensor grad_output, Tensor self, Tensor target, int reduction) -> Tensor
  use_c10_dispatcher: full
  python_module: nn
  dispatch:
    CPU, CUDA: mse_loss_backward

- func: l1_loss.out(Tensor self, Tensor target, int reduction=Mean, *, Tensor(a!) out) -> Tensor(a!)
  python_module: nn

- func: l1_loss(Tensor self, Tensor target, int reduction=Mean) -> Tensor
  use_c10_dispatcher: full
  python_module: nn

- func: l1_loss_backward.grad_input(Tensor grad_output, Tensor self, Tensor target, int reduction, *, Tensor(a!) grad_input) -> Tensor(a!)
  python_module: nn
  dispatch:
    CPU, CUDA: l1_loss_backward_out

- func: l1_loss_backward(Tensor grad_output, Tensor self, Tensor target, int reduction) -> Tensor
  use_c10_dispatcher: full
  python_module: nn

- func: multi_margin_loss.out(Tensor self, Tensor target, Scalar p=1, Scalar margin=1, Tensor? weight=None, int reduction=Mean, *, Tensor(a!) out) -> Tensor(a!)
  python_module: nn
  dispatch:
    CPU: multi_margin_loss_cpu_out
    CUDA: legacy::cuda::_thnn_multi_margin_loss_forward_out

- func: multi_margin_loss(Tensor self, Tensor target, Scalar p=1, Scalar margin=1, Tensor? weight=None, int reduction=Mean) -> Tensor
  use_c10_dispatcher: full
  python_module: nn
  dispatch:
    CPU: multi_margin_loss_cpu
    CUDA: legacy::cuda::_thnn_multi_margin_loss_forward

- func: multi_margin_loss_backward.grad_input(Tensor grad_output, Tensor self, Tensor target, Scalar p, Scalar margin, Tensor? weight=None, int reduction=Mean, *, Tensor(a!) grad_input) -> Tensor(a!)
  python_module: nn
  dispatch:
    CPU: multi_margin_loss_cpu_backward_out
    CUDA: legacy::cuda::_thnn_multi_margin_loss_backward_out

- func: multi_margin_loss_backward(Tensor grad_output, Tensor self, Tensor target, Scalar p, Scalar margin, Tensor? weight=None, int reduction=Mean) -> Tensor
  use_c10_dispatcher: full
  python_module: nn
  dispatch:
    CPU: multi_margin_loss_cpu_backward
    CUDA: legacy::cuda::_thnn_multi_margin_loss_backward

- func: multilabel_margin_loss.out(Tensor self, Tensor target, int reduction=Mean, *, Tensor(a!) out) -> Tensor(a!)
  python_module: nn

- func: multilabel_margin_loss(Tensor self, Tensor target, int reduction=Mean) -> Tensor
  use_c10_dispatcher: full
  python_module: nn

- func: multilabel_margin_loss_forward.output(Tensor self, Tensor target, int reduction, *, Tensor(a!) output, Tensor(b!) is_target) -> (Tensor(a!), Tensor(b!))
  python_module: nn
  dispatch:
    CPU: multilabel_margin_loss_forward_out_cpu
    CUDA: legacy::cuda::_thnn_multilabel_margin_loss_forward_out

- func: multilabel_margin_loss_forward(Tensor self, Tensor target, int reduction) -> (Tensor output, Tensor is_target)
  use_c10_dispatcher: full
  python_module: nn
  dispatch:
    CPU: multilabel_margin_loss_forward_cpu
    CUDA: legacy::cuda::_thnn_multilabel_margin_loss_forward

- func: multilabel_margin_loss_backward.grad_input(Tensor grad_output, Tensor self, Tensor target, int reduction, Tensor is_target, *, Tensor(a!) grad_input) -> Tensor(a!)
  python_module: nn
  dispatch:
    CPU: multilabel_margin_loss_backward_cpu_out
    CUDA: legacy::cuda::_thnn_multilabel_margin_loss_backward_out

- func: multilabel_margin_loss_backward(Tensor grad_output, Tensor self, Tensor target, int reduction, Tensor is_target) -> Tensor
  use_c10_dispatcher: full
  python_module: nn
  dispatch:
    CPU: multilabel_margin_loss_backward_cpu
    CUDA: legacy::cuda::_thnn_multilabel_margin_loss_backward

- func: nll_loss.out(Tensor self, Tensor target, Tensor? weight=None, int reduction=Mean, int ignore_index=-100, *, Tensor(a!) out) -> Tensor(a!)
  python_module: nn

- func: nll_loss(Tensor self, Tensor target, Tensor? weight=None, int reduction=Mean, int ignore_index=-100) -> Tensor
  use_c10_dispatcher: full
  python_module: nn

- func: nll_loss_forward.output(Tensor self, Tensor target, Tensor? weight, int reduction, int ignore_index, *, Tensor(a!) output, Tensor(b!) total_weight) -> (Tensor(a!), Tensor(b!))
  python_module: nn
  dispatch:
    CPU: nll_loss_forward_out_cpu
    CUDA: legacy::cuda::_thnn_nll_loss_forward_out

- func: nll_loss_forward(Tensor self, Tensor target, Tensor? weight, int reduction, int ignore_index) -> (Tensor output, Tensor total_weight)
  use_c10_dispatcher: full
  python_module: nn
  dispatch:
    CPU: nll_loss_forward_cpu
    CUDA: legacy::cuda::_thnn_nll_loss_forward

- func: nll_loss_backward.grad_input(Tensor grad_output, Tensor self, Tensor target, Tensor? weight, int reduction, int ignore_index, Tensor total_weight, *, Tensor(a!) grad_input) -> Tensor(a!)
  python_module: nn
  dispatch:
    CPU: nll_loss_backward_out_cpu
    CUDA: legacy::cuda::_thnn_nll_loss_backward_out

- func: nll_loss_backward(Tensor grad_output, Tensor self, Tensor target, Tensor? weight, int reduction, int ignore_index, Tensor total_weight) -> Tensor
  use_c10_dispatcher: full
  python_module: nn
  dispatch:
    CPU: nll_loss_backward_cpu
    CUDA: legacy::cuda::_thnn_nll_loss_backward

- func: nll_loss2d.out(Tensor self, Tensor target, Tensor? weight=None, int reduction=Mean, int ignore_index=-100, *, Tensor(a!) out) -> Tensor(a!)
  python_module: nn

- func: nll_loss2d(Tensor self, Tensor target, Tensor? weight=None, int reduction=Mean, int ignore_index=-100) -> Tensor
  use_c10_dispatcher: full
  python_module: nn

- func: nll_loss2d_forward.output(Tensor self, Tensor target, Tensor? weight, int reduction, int ignore_index, *, Tensor(a!) output, Tensor(b!) total_weight) -> (Tensor(a!), Tensor(b!))
  python_module: nn
  dispatch:
    CPU: nll_loss2d_forward_out_cpu
    CUDA: legacy::cuda::_thnn_nll_loss2d_forward_out

- func: nll_loss2d_forward(Tensor self, Tensor target, Tensor? weight, int reduction, int ignore_index) -> (Tensor output, Tensor total_weight)
  use_c10_dispatcher: full
  python_module: nn
  dispatch:
    CPU: nll_loss2d_forward_cpu
    CUDA: legacy::cuda::_thnn_nll_loss2d_forward

- func: nll_loss2d_backward.grad_input(Tensor grad_output, Tensor self, Tensor target, Tensor? weight, int reduction, int ignore_index, Tensor total_weight, *, Tensor(a!) grad_input) -> Tensor(a!)
  python_module: nn
  dispatch:
    CPU: nll_loss2d_backward_out_cpu
    CUDA: legacy::cuda::_thnn_nll_loss2d_backward_out

- func: nll_loss2d_backward(Tensor grad_output, Tensor self, Tensor target, Tensor? weight, int reduction, int ignore_index, Tensor total_weight) -> Tensor
  use_c10_dispatcher: full
  python_module: nn
  dispatch:
    CPU: nll_loss2d_backward_cpu
    CUDA: legacy::cuda::_thnn_nll_loss2d_backward

- func: smooth_l1_loss.out(Tensor self, Tensor target, int reduction=Mean, *, Tensor(a!) out) -> Tensor(a!)
  python_module: nn
  dispatch:
    CPU: smooth_l1_loss_out
    CUDA: smooth_l1_loss_out

- func: smooth_l1_loss(Tensor self, Tensor target, int reduction=Mean) -> Tensor
  use_c10_dispatcher: full
  python_module: nn

- func: smooth_l1_loss_backward.grad_input(Tensor grad_output, Tensor self, Tensor target, int reduction, *, Tensor(a!) grad_input) -> Tensor(a!)
  python_module: nn
  dispatch:
    CPU: smooth_l1_loss_backward_out
    CUDA: smooth_l1_loss_backward_out

- func: smooth_l1_loss_backward(Tensor grad_output, Tensor self, Tensor target, int reduction) -> Tensor
  use_c10_dispatcher: full
  python_module: nn

- func: soft_margin_loss.out(Tensor self, Tensor target, int reduction=Mean, *, Tensor(a!) out) -> Tensor(a!)
  python_module: nn

- func: soft_margin_loss(Tensor self, Tensor target, int reduction=Mean) -> Tensor
  use_c10_dispatcher: full
  python_module: nn

- func: soft_margin_loss_backward.grad_input(Tensor grad_output, Tensor self, Tensor target, int reduction, *, Tensor(a!) grad_input) -> Tensor(a!)
  python_module: nn

- func: soft_margin_loss_backward(Tensor grad_output, Tensor self, Tensor target, int reduction) -> Tensor
  use_c10_dispatcher: full
  python_module: nn

- func: elu.out(Tensor self, Scalar alpha=1, Scalar scale=1, Scalar input_scale=1, *, Tensor(a!) out) -> Tensor(a!)
  python_module: nn
  dispatch:
    CPU, CUDA: elu_out

- func: elu(Tensor self, Scalar alpha=1, Scalar scale=1, Scalar input_scale=1) -> Tensor
  use_c10_dispatcher: full
  python_module: nn
  dispatch:
    CPU, CUDA: elu

- func: elu_backward.grad_input(Tensor grad_output, Scalar alpha, Scalar scale, Scalar input_scale, Tensor output, *, Tensor(a!) grad_input) -> Tensor(a!)
  python_module: nn
  dispatch:
    CPU, CUDA: elu_backward_out

- func: elu_backward(Tensor grad_output, Scalar alpha, Scalar scale, Scalar input_scale, Tensor output) -> Tensor
  use_c10_dispatcher: full
  python_module: nn
  dispatch:
    CPU, CUDA: elu_backward

- func: elu_(Tensor(a!) self, Scalar alpha=1, Scalar scale=1, Scalar input_scale=1) -> Tensor(a!)
  use_c10_dispatcher: full
  python_module: nn

- func: glu.out(Tensor self, int dim=-1, *, Tensor(a!) out) -> Tensor(a!)
  python_module: nn
  dispatch:
    CPU: glu_out
    CUDA: legacy::cuda::_thnn_glu_forward_out

- func: glu(Tensor self, int dim=-1) -> Tensor
  use_c10_dispatcher: full
  python_module: nn
  dispatch:
    CPU: glu
    CUDA: legacy::cuda::_thnn_glu_forward

- func: glu_backward.grad_input(Tensor grad_output, Tensor self, int dim, *, Tensor(a!) grad_input) -> Tensor(a!)
  python_module: nn
  dispatch:
    CPU: glu_backward_out
    CUDA: legacy::cuda::_thnn_glu_backward_out

- func: glu_backward(Tensor grad_output, Tensor self, int dim) -> Tensor
  use_c10_dispatcher: full
  python_module: nn
  dispatch:
    CPU: glu_backward
    CUDA: legacy::cuda::_thnn_glu_backward

- func: hardsigmoid.out(Tensor self, *, Tensor(a!) out) -> Tensor(a!)
  python_module: nn
  dispatch:
    CPU, CUDA: hardsigmoid_out

- func: hardsigmoid(Tensor self) -> Tensor
  use_c10_dispatcher: full
  python_module: nn
  dispatch:
    CPU, CUDA: hardsigmoid
    QuantizedCPU: hardsigmoid_quantized_cpu

- func: hardsigmoid_(Tensor(a!) self) -> Tensor(a!)
  use_c10_dispatcher: full
  python_module: nn
  dispatch:
    CPU, CUDA: hardsigmoid_

- func: hardsigmoid_backward(Tensor grad_output, Tensor self) -> Tensor
  use_c10_dispatcher: full
  python_module: nn
  dispatch:
    CPU, CUDA: hardsigmoid_backward

- func: hardtanh.out(Tensor self, Scalar min_val=-1, Scalar max_val=1, *, Tensor(a!) out) -> Tensor(a!)
  python_module: nn
  dispatch:
    CPU, CUDA: hardtanh_out
    QuantizedCPU: hardtanh_out_quantized_cpu

- func: hardtanh(Tensor self, Scalar min_val=-1, Scalar max_val=1) -> Tensor
  use_c10_dispatcher: full
  python_module: nn
  dispatch:
    CPU, CUDA: hardtanh
    QuantizedCPU: hardtanh_quantized_cpu

- func: hardtanh_backward.grad_input(Tensor grad_output, Tensor self, Scalar min_val, Scalar max_val, *, Tensor(a!) grad_input) -> Tensor(a!)
  python_module: nn
  dispatch:
    CPU, CUDA: hardtanh_backward_out

- func: hardtanh_backward(Tensor grad_output, Tensor self, Scalar min_val, Scalar max_val) -> Tensor
  use_c10_dispatcher: full
  python_module: nn
  dispatch:
    CPU, CUDA: hardtanh_backward

- func: hardtanh_(Tensor(a!) self, Scalar min_val=-1, Scalar max_val=1) -> Tensor(a!)
  use_c10_dispatcher: full
  python_module: nn
  dispatch:
    CPU, CUDA: hardtanh_
    QuantizedCPU: hardtanh_quantized_cpu_

- func: hardswish.out(Tensor self, *, Tensor(a!) out) -> Tensor(a!)
  python_module: nn
  dispatch:
    CPU, CUDA: hardswish_out

- func: hardswish(Tensor self) -> Tensor
  use_c10_dispatcher: full
  python_module: nn
  dispatch:
    CPU, CUDA: hardswish

- func: hardswish_(Tensor(a!) self) -> Tensor(a!)
  use_c10_dispatcher: full
  python_module: nn
  dispatch:
    CPU, CUDA: hardswish_

- func: hardswish_backward(Tensor grad_output, Tensor self) -> Tensor
  use_c10_dispatcher: full
  python_module: nn
  dispatch:
    CPU, CUDA: hardswish_backward

- func: leaky_relu.out(Tensor self, Scalar negative_slope=0.01, *, Tensor(a!) out) -> Tensor(a!)
  python_module: nn
  dispatch:
    CPU, CUDA: leaky_relu_out
    QuantizedCPU: leaky_relu_out_quantized_cpu

- func: leaky_relu(Tensor self, Scalar negative_slope=0.01) -> Tensor
  use_c10_dispatcher: full
  python_module: nn
  dispatch:
    CPU, CUDA: leaky_relu
    QuantizedCPU: heaky_relu_quantized_cpu

- func: leaky_relu_backward(Tensor grad_output, Tensor self, Scalar negative_slope, bool self_is_result) -> Tensor
  use_c10_dispatcher: full
  python_module: nn
  dispatch:
    CPU, CUDA: leaky_relu_backward

- func: leaky_relu_(Tensor(a!) self, Scalar negative_slope=0.01) -> Tensor(a!)
  use_c10_dispatcher: full
  python_module: nn
  dispatch:
    CPU, CUDA: leaky_relu_
    QuantizedCPU: leaky_relu_quantized_cpu_

- func: log_sigmoid.out(Tensor self, *, Tensor(a!) out) -> Tensor(a!)
  python_module: nn

- func: log_sigmoid(Tensor self) -> Tensor
  use_c10_dispatcher: full
  python_module: nn

- func: log_sigmoid_forward.output(Tensor self, *, Tensor(a!) output, Tensor(b!) buffer) -> (Tensor(a!), Tensor(b!))
  python_module: nn
  dispatch:
    CPU: log_sigmoid_forward_out_cpu
    CUDA: legacy::cuda::_thnn_log_sigmoid_forward_out

- func: log_sigmoid_forward(Tensor self) -> (Tensor output, Tensor buffer)
  use_c10_dispatcher: full
  python_module: nn
  dispatch:
    CPU: log_sigmoid_forward_cpu
    CUDA: legacy::cuda::_thnn_log_sigmoid_forward

- func: log_sigmoid_backward.grad_input(Tensor grad_output, Tensor self, Tensor buffer, *, Tensor(a!) grad_input) -> Tensor(a!)
  python_module: nn
  dispatch:
    CPU: log_sigmoid_backward_out_cpu
    CUDA: legacy::cuda::_thnn_log_sigmoid_backward_out

- func: log_sigmoid_backward(Tensor grad_output, Tensor self, Tensor buffer) -> Tensor
  use_c10_dispatcher: full
  python_module: nn
  dispatch:
    CPU: log_sigmoid_backward_cpu
    CUDA: legacy::cuda::_thnn_log_sigmoid_backward

- func: rrelu_with_noise.out(Tensor self, Tensor noise, Scalar lower=0.125, Scalar upper=0.3333333333333333, bool training=False, Generator? generator=None, *, Tensor(a!) out) -> Tensor(a!)
  python_module: nn
  dispatch:
    CPU: rrelu_with_noise_out_cpu
    CUDA: legacy::cuda::_thnn_rrelu_with_noise_forward_out

- func: rrelu_with_noise(Tensor self, Tensor noise, Scalar lower=0.125, Scalar upper=0.3333333333333333, bool training=False, Generator? generator=None) -> Tensor
  python_module: nn
  dispatch:
    CPU: rrelu_with_noise_cpu
    CUDA: legacy::cuda::_thnn_rrelu_with_noise_forward

- func: rrelu_with_noise_backward(Tensor grad_output, Tensor self, Tensor noise, Scalar lower, Scalar upper, bool training, bool self_is_result) -> Tensor
  use_c10_dispatcher: full
  python_module: nn

- func: rrelu_with_noise_(Tensor(a!) self, Tensor noise, Scalar lower=0.125, Scalar upper=0.3333333333333333, bool training=False, Generator? generator=None) -> Tensor(a!)
  python_module: nn
  dispatch:
    CPU: rrelu_with_noise_cpu_
    CUDA: legacy::cuda::_thnn_rrelu_with_noise_forward_

- func: softplus.out(Tensor self, Scalar beta=1, Scalar threshold=20, *, Tensor(a!) out) -> Tensor(a!)
  python_module: nn
  dispatch:
    CPU, CUDA: softplus_out

- func: softplus(Tensor self, Scalar beta=1, Scalar threshold=20) -> Tensor
  use_c10_dispatcher: full
  python_module: nn
  dispatch:
    CPU, CUDA: softplus

- func: softplus_backward.grad_input(Tensor grad_output, Tensor self, Scalar beta, Scalar threshold, Tensor output, *, Tensor(a!) grad_input) -> Tensor(a!)
  python_module: nn
  dispatch:
    CPU, CUDA: softplus_backward_out

- func: softplus_backward(Tensor grad_output, Tensor self, Scalar beta, Scalar threshold, Tensor output) -> Tensor
  use_c10_dispatcher: full
  python_module: nn
  dispatch:
    CPU, CUDA: softplus_backward

- func: softshrink.out(Tensor self, Scalar lambd=0.5, *, Tensor(a!) out) -> Tensor(a!)
  python_module: nn
  dispatch:
    CPU, CUDA: softshrink_out

- func: softshrink(Tensor self, Scalar lambd=0.5) -> Tensor
  use_c10_dispatcher: full
  python_module: nn
  dispatch:
    CPU, CUDA: softshrink

- func: softshrink_backward.grad_input(Tensor grad_output, Tensor self, Scalar lambd, *, Tensor(a!) grad_input) -> Tensor(a!)
  python_module: nn
  dispatch:
    CPU, CUDA: softshrink_backward_out

- func: softshrink_backward(Tensor grad_output, Tensor self, Scalar lambd) -> Tensor
  use_c10_dispatcher: full
  python_module: nn
  dispatch:
    CPU, CUDA: softshrink_backward

- func: adaptive_avg_pool2d.out(Tensor self, int[2] output_size, *, Tensor(a!) out) -> Tensor(a!)
  python_module: nn
  dispatch:
    CPU, CUDA: adaptive_avg_pool2d_out_cpu
    MkldnnCPU: mkldnn_adaptive_avg_pool2d_out

- func: adaptive_avg_pool2d(Tensor self, int[2] output_size) -> Tensor
  use_c10_dispatcher: full
  python_module: nn

- func: mkldnn_adaptive_avg_pool2d(Tensor self, int[2] output_size) -> Tensor
  use_c10_dispatcher: full
  dispatch:
    MkldnnCPU: mkldnn_adaptive_avg_pool2d

- func: _adaptive_avg_pool2d(Tensor self, int[2] output_size) -> Tensor
  use_c10_dispatcher: full
  dispatch:
    CPU: adaptive_avg_pool2d_cpu
    CUDA: adaptive_avg_pool2d_cuda
    QuantizedCPU: adaptive_avg_pool2d_quantized_cpu

- func: _adaptive_avg_pool2d_backward(Tensor grad_output, Tensor self) -> Tensor
  use_c10_dispatcher: full
  python_module: nn
  dispatch:
    CPU: adaptive_avg_pool2d_backward_cpu
    CUDA: adaptive_avg_pool2d_backward_cuda

- func: adaptive_avg_pool3d.out(Tensor self, int[3] output_size, *, Tensor(a!) out) -> Tensor(a!)
  python_module: nn
  dispatch:
    CPU: adaptive_avg_pool3d_out_cpu
    CUDA: adaptive_avg_pool3d_out_cuda
    QuantizedCPU: adaptive_avg_pool3d_out_quantized_cpu

- func: adaptive_avg_pool3d(Tensor self, int[3] output_size) -> Tensor
  use_c10_dispatcher: full
  python_module: nn
  dispatch:
    CPU: adaptive_avg_pool3d_cpu
    CUDA: adaptive_avg_pool3d_cuda
    QuantizedCPU: adaptive_avg_pool3d_quantized_cpu

- func: adaptive_avg_pool3d_backward.grad_input(Tensor grad_output, Tensor self, *, Tensor(a!) grad_input) -> Tensor(a!)
  python_module: nn
  dispatch:
    CPU: adaptive_avg_pool3d_backward_out_cpu
    CUDA: adaptive_avg_pool3d_backward_out_cuda

- func: adaptive_avg_pool3d_backward(Tensor grad_output, Tensor self) -> Tensor
  use_c10_dispatcher: full
  python_module: nn
  dispatch:
    CPU: adaptive_avg_pool3d_backward_cpu
    CUDA: adaptive_avg_pool3d_backward_cuda

# Return: (Tensor output, Tensor indices)
- func: adaptive_max_pool2d.out(Tensor self, int[2] output_size, *, Tensor(a!) out, Tensor(b!) indices) -> (Tensor(a!), Tensor(b!))
  python_module: nn
  dispatch:
    CPU: adaptive_max_pool2d_out_cpu
    CUDA: adaptive_max_pool2d_out_cuda

# Return: (Tensor output, Tensor indices)
- func: adaptive_max_pool2d(Tensor self, int[2] output_size) -> (Tensor, Tensor)
  use_c10_dispatcher: full
  python_module: nn
  dispatch:
    CPU: adaptive_max_pool2d_cpu
    CUDA: adaptive_max_pool2d_cuda

- func: adaptive_max_pool2d_backward.grad_input(Tensor grad_output, Tensor self, Tensor indices, *, Tensor(a!) grad_input) -> Tensor(a!)
  python_module: nn
  dispatch:
    CPU: adaptive_max_pool2d_backward_out_cpu
    CUDA: adaptive_max_pool2d_backward_out_cuda

- func: adaptive_max_pool2d_backward(Tensor grad_output, Tensor self, Tensor indices) -> Tensor
  use_c10_dispatcher: full
  python_module: nn
  dispatch:
    CPU: adaptive_max_pool2d_backward_cpu
    CUDA: adaptive_max_pool2d_backward_cuda

# Return: (Tensor output, Tensor indices)
- func: adaptive_max_pool3d.out(Tensor self, int[3] output_size, *, Tensor(a!) out, Tensor(b!) indices) -> (Tensor(a!), Tensor(b!))
  python_module: nn
  dispatch:
    CPU: adaptive_max_pool3d_out_cpu
    CUDA: adaptive_max_pool3d_out_cuda

# Return: (Tensor output, Tensor indices)
- func: adaptive_max_pool3d(Tensor self, int[3] output_size) -> (Tensor, Tensor)
  use_c10_dispatcher: full
  python_module: nn
  dispatch:
    CPU: adaptive_max_pool3d_cpu
    CUDA: adaptive_max_pool3d_cuda

- func: adaptive_max_pool3d_backward.grad_input(Tensor grad_output, Tensor self, Tensor indices, *, Tensor(a!) grad_input) -> Tensor(a!)
  python_module: nn
  dispatch:
    CPU: adaptive_max_pool3d_backward_out_cpu
    CUDA: adaptive_max_pool3d_backward_out_cuda

- func: adaptive_max_pool3d_backward(Tensor grad_output, Tensor self, Tensor indices) -> Tensor
  use_c10_dispatcher: full
  python_module: nn
  dispatch:
    CPU: adaptive_max_pool3d_backward_cpu
    CUDA: adaptive_max_pool3d_backward_cuda

- func: avg_pool2d.out(Tensor self, int[2] kernel_size, int[2] stride=[], int[2] padding=0, bool ceil_mode=False, bool count_include_pad=True, int? divisor_override=None, *, Tensor(a!) out) -> Tensor(a!)
  python_module: nn
  dispatch:
    CPU: avg_pool2d_out_cpu
    CUDA: avg_pool2d_out_cuda
    MkldnnCPU: mkldnn_avg_pool2d_out

- func: avg_pool2d(Tensor self, int[2] kernel_size, int[2] stride=[], int[2] padding=0, bool ceil_mode=False, bool count_include_pad=True, int? divisor_override=None) -> Tensor
  use_c10_dispatcher: full
  python_module: nn
  dispatch:
    CPU: avg_pool2d_cpu
    CUDA: avg_pool2d_cuda
    MkldnnCPU: mkldnn_avg_pool2d
    QuantizedCPU: avg_pool2d_quantized_cpu

- func: avg_pool2d_backward.grad_input(Tensor grad_output, Tensor self, int[2] kernel_size, int[2] stride, int[2] padding, bool ceil_mode, bool count_include_pad, int? divisor_override, *, Tensor(a!) grad_input) -> Tensor(a!)
  python_module: nn
  dispatch:
    CPU: avg_pool2d_backward_out_cpu
    CUDA: avg_pool2d_backward_out_cuda

- func: avg_pool2d_backward(Tensor grad_output, Tensor self, int[2] kernel_size, int[2] stride, int[2] padding, bool ceil_mode, bool count_include_pad, int? divisor_override) -> Tensor
  use_c10_dispatcher: full
  python_module: nn
  dispatch:
    CPU: avg_pool2d_backward_cpu
    CUDA: avg_pool2d_backward_cuda

- func: avg_pool3d.out(Tensor self, int[3] kernel_size, int[3] stride=[], int[3] padding=0, bool ceil_mode=False, bool count_include_pad=True, int? divisor_override=None, *, Tensor(a!) out) -> Tensor(a!)
  python_module: nn
  dispatch:
    CPU: avg_pool3d_out_cpu
    CUDA: avg_pool3d_out_cuda
    MkldnnCPU: mkldnn_avg_pool3d_out

- func: avg_pool3d(Tensor self, int[3] kernel_size, int[3] stride=[], int[3] padding=0, bool ceil_mode=False, bool count_include_pad=True, int? divisor_override=None) -> Tensor
  use_c10_dispatcher: full
  python_module: nn
  dispatch:
    CPU: avg_pool3d_cpu
    CUDA: avg_pool3d_cuda
    MkldnnCPU: mkldnn_avg_pool3d
    QuantizedCPU: avg_pool3d_quantized_cpu

- func: avg_pool3d_backward.grad_input(Tensor grad_output, Tensor self, int[3] kernel_size, int[3] stride, int[3] padding, bool ceil_mode, bool count_include_pad, int? divisor_override, *, Tensor(a!) grad_input) -> Tensor(a!)
  python_module: nn
  dispatch:
    CPU: avg_pool3d_backward_out_cpu
    CUDA: avg_pool3d_backward_out_cuda

- func: avg_pool3d_backward(Tensor grad_output, Tensor self, int[3] kernel_size, int[3] stride, int[3] padding, bool ceil_mode, bool count_include_pad, int? divisor_override) -> Tensor
  use_c10_dispatcher: full
  python_module: nn
  dispatch:
    CPU: avg_pool3d_backward_cpu
    CUDA: avg_pool3d_backward_cuda

# Return: (Tensor output, Tensor indices)
- func: fractional_max_pool2d.output(Tensor self, int[2] kernel_size, int[2] output_size, Tensor random_samples, *, Tensor(a!) output, Tensor(b!) indices) -> (Tensor(a!), Tensor(b!))
  python_module: nn
  dispatch:
    CPU: fractional_max_pool2d_out_cpu
    CUDA: fractional_max_pool2d_out_cuda

# Return: (Tensor output, Tensor indices)
- func: fractional_max_pool2d(Tensor self, int[2] kernel_size, int[2] output_size, Tensor random_samples) -> (Tensor, Tensor)
  use_c10_dispatcher: full
  python_module: nn
  dispatch:
    CPU: fractional_max_pool2d_cpu
    CUDA: fractional_max_pool2d_cuda

- func: fractional_max_pool2d_backward.grad_input(Tensor grad_output, Tensor self, int[2] kernel_size, int[2] output_size, Tensor indices, *, Tensor(a!) grad_input) -> Tensor(a!)
  python_module: nn
  dispatch:
    CPU: fractional_max_pool2d_backward_out_cpu
    CUDA: fractional_max_pool2d_backward_out_cuda

- func: fractional_max_pool2d_backward(Tensor grad_output, Tensor self, int[2] kernel_size, int[2] output_size, Tensor indices) -> Tensor
  use_c10_dispatcher: full
  python_module: nn
  dispatch:
    CPU: fractional_max_pool2d_backward_cpu
    CUDA: fractional_max_pool2d_backward_cuda

# Return: (Tensor output, Tensor indices)
- func: fractional_max_pool3d.output(Tensor self, int[3] kernel_size, int[3] output_size, Tensor random_samples, *, Tensor(a!) output, Tensor(b!) indices) -> (Tensor(a!), Tensor(b!))
  python_module: nn
  dispatch:
    CPU: fractional_max_pool3d_out_cpu
    CUDA: fractional_max_pool3d_out_cuda

# Return: (Tensor output, Tensor indices)
- func: fractional_max_pool3d(Tensor self, int[3] kernel_size, int[3] output_size, Tensor random_samples) -> (Tensor, Tensor)
  use_c10_dispatcher: full
  python_module: nn
  dispatch:
    CPU: fractional_max_pool3d_cpu
    CUDA: fractional_max_pool3d_cuda

- func: fractional_max_pool3d_backward.grad_input(Tensor grad_output, Tensor self, int[3] kernel_size, int[3] output_size, Tensor indices, *, Tensor(a!) grad_input) -> Tensor(a!)
  python_module: nn
  dispatch:
    CPU: fractional_max_pool3d_backward_out_cpu
    CUDA: fractional_max_pool3d_backward_out_cuda

- func: fractional_max_pool3d_backward(Tensor grad_output, Tensor self, int[3] kernel_size, int[3] output_size, Tensor indices) -> Tensor
  use_c10_dispatcher: full
  python_module: nn
  dispatch:
    CPU: fractional_max_pool3d_backward_cpu
    CUDA: fractional_max_pool3d_backward_cuda

# Return: (Tensor output, Tensor indices)
- func: max_pool2d_with_indices.out(Tensor self, int[2] kernel_size, int[2] stride=[], int[2] padding=0, int[2] dilation=1, bool ceil_mode=False, *, Tensor(a!) out, Tensor(b!) indices) -> (Tensor(a!), Tensor(b!))
  python_module: nn
  dispatch:
    CPU: max_pool2d_with_indices_out_cpu
    CUDA: max_pool2d_with_indices_out_cuda

# Return: (Tensor output, Tensor indices)
- func: max_pool2d_with_indices(Tensor self, int[2] kernel_size, int[2] stride=[], int[2] padding=0, int[2] dilation=1, bool ceil_mode=False) -> (Tensor, Tensor)
  use_c10_dispatcher: full
  python_module: nn
  dispatch:
    CPU: max_pool2d_with_indices_cpu
    CUDA: max_pool2d_with_indices_cuda

- func: max_pool2d_with_indices_backward.grad_input(Tensor grad_output, Tensor self, int[2] kernel_size, int[2] stride, int[2] padding, int[2] dilation, bool ceil_mode, Tensor indices, *, Tensor(a!) grad_input) -> Tensor(a!)
  python_module: nn
  dispatch:
    CPU: max_pool2d_with_indices_backward_out_cpu
    CUDA: max_pool2d_with_indices_backward_out_cuda

- func: max_pool2d_with_indices_backward(Tensor grad_output, Tensor self, int[2] kernel_size, int[2] stride, int[2] padding, int[2] dilation, bool ceil_mode, Tensor indices) -> Tensor
  use_c10_dispatcher: full
  python_module: nn
  dispatch:
    CPU: max_pool2d_with_indices_backward_cpu
    CUDA: max_pool2d_with_indices_backward_cuda

# Return: (Tensor output, Tensor indices)
- func: max_pool3d_with_indices.out(Tensor self, int[3] kernel_size, int[3] stride=[], int[3] padding=0, int[3] dilation=1, bool ceil_mode=False, *, Tensor(a!) out, Tensor(b!) indices) -> (Tensor(a!), Tensor(b!))
  python_module: nn
  dispatch:
    CPU: max_pool3d_with_indices_out_cpu
    CUDA: max_pool3d_with_indices_out_cuda

# Return: (Tensor output, Tensor indices)
- func: max_pool3d_with_indices(Tensor self, int[3] kernel_size, int[3] stride=[], int[3] padding=0, int[3] dilation=1, bool ceil_mode=False) -> (Tensor, Tensor)
  use_c10_dispatcher: full
  python_module: nn
  dispatch:
    CPU: max_pool3d_with_indices_cpu
    CUDA: max_pool3d_with_indices_cuda

- func: max_pool3d_with_indices_backward.grad_input(Tensor grad_output, Tensor self, int[3] kernel_size, int[3] stride, int[3] padding, int[3] dilation, bool ceil_mode, Tensor indices, *, Tensor(a!) grad_input) -> Tensor(a!)
  python_module: nn
  dispatch:
    CPU: max_pool3d_with_indices_backward_out_cpu
    CUDA: max_pool3d_with_indices_backward_out_cuda

- func: max_pool3d_with_indices_backward(Tensor grad_output, Tensor self, int[3] kernel_size, int[3] stride, int[3] padding, int[3] dilation, bool ceil_mode, Tensor indices) -> Tensor
  use_c10_dispatcher: full
  python_module: nn
  dispatch:
    CPU: max_pool3d_with_indices_backward_cpu
    CUDA: max_pool3d_with_indices_backward_cuda

- func: max_unpool2d.out(Tensor self, Tensor indices, int[2] output_size, *, Tensor(a!) out) -> Tensor(a!)
  python_module: nn
  dispatch:
    CPU: max_unpooling2d_forward_out_cpu
    CUDA: max_unpooling2d_forward_out_cuda

- func: max_unpool2d(Tensor self, Tensor indices, int[2] output_size) -> Tensor
  use_c10_dispatcher: full
  python_module: nn
  dispatch:
    CPU: max_unpooling2d_forward_cpu
    CUDA: max_unpooling2d_forward_cuda

- func: max_unpool2d_backward.grad_input(Tensor grad_output, Tensor self, Tensor indices, int[2] output_size, *, Tensor(a!) grad_input) -> Tensor(a!)
  python_module: nn
  dispatch:
    CPU: max_unpooling2d_backward_out_cpu
    CUDA: max_unpooling2d_backward_out_cuda

- func: max_unpool2d_backward(Tensor grad_output, Tensor self, Tensor indices, int[2] output_size) -> Tensor
  use_c10_dispatcher: full
  python_module: nn
  dispatch:
    CPU: max_unpooling2d_backward_cpu
    CUDA: max_unpooling2d_backward_cuda

- func: max_unpool3d.out(Tensor self, Tensor indices, int[3] output_size, int[3] stride, int[3] padding, *, Tensor(a!) out) -> Tensor(a!)
  python_module: nn
  dispatch:
    CPU: max_unpooling3d_forward_out_cpu
    CUDA: max_unpooling3d_forward_out_cuda

- func: max_unpool3d(Tensor self, Tensor indices, int[3] output_size, int[3] stride, int[3] padding) -> Tensor
  use_c10_dispatcher: full
  python_module: nn
  dispatch:
    CPU: max_unpooling3d_forward_cpu
    CUDA: max_unpooling3d_forward_cuda

- func: max_unpool3d_backward.grad_input(Tensor grad_output, Tensor self, Tensor indices, int[3] output_size, int[3] stride, int[3] padding, *, Tensor(a!) grad_input) -> Tensor(a!)
  python_module: nn
  dispatch:
    CPU: max_unpooling3d_backward_out_cpu
    CUDA: max_unpooling3d_backward_out_cuda

- func: max_unpool3d_backward(Tensor grad_output, Tensor self, Tensor indices, int[3] output_size, int[3] stride, int[3] padding) -> Tensor
  use_c10_dispatcher: full
  python_module: nn
  dispatch:
    CPU: max_unpooling3d_backward_cpu
    CUDA: max_unpooling3d_backward_cuda

- func: reflection_pad1d.out(Tensor self, int[2] padding, *, Tensor(a!) out) -> Tensor(a!)
  python_module: nn
  dispatch:
    CPU: reflection_pad1d_out_cpu
    CUDA: reflection_pad1d_out_cuda

- func: reflection_pad1d(Tensor self, int[2] padding) -> Tensor
  use_c10_dispatcher: full
  python_module: nn
  dispatch:
    CPU: reflection_pad1d_cpu
    CUDA: reflection_pad1d_cuda
    QuantizedCPU: reflection_pad1d_cpu

- func: reflection_pad1d_backward.grad_input(Tensor grad_output, Tensor self, int[2] padding, *, Tensor(a!) grad_input) -> Tensor(a!)
  python_module: nn
  dispatch:
    CPU: reflection_pad1d_backward_out_cpu
    CUDA: reflection_pad1d_backward_out_cuda

- func: reflection_pad1d_backward(Tensor grad_output, Tensor self, int[2] padding) -> Tensor
  use_c10_dispatcher: full
  python_module: nn
  dispatch:
    CPU: reflection_pad1d_backward_cpu
    CUDA: reflection_pad1d_backward_cuda

- func: reflection_pad2d.out(Tensor self, int[4] padding, *, Tensor(a!) out) -> Tensor(a!)
  python_module: nn
  dispatch:
    CPU: reflection_pad2d_out_cpu
    CUDA: reflection_pad2d_out_cuda

- func: reflection_pad2d(Tensor self, int[4] padding) -> Tensor
  use_c10_dispatcher: full
  python_module: nn
  dispatch:
    CPU: reflection_pad2d_cpu
    CUDA: reflection_pad2d_cuda

- func: reflection_pad2d_backward.grad_input(Tensor grad_output, Tensor self, int[4] padding, *, Tensor(a!) grad_input) -> Tensor(a!)
  python_module: nn
  dispatch:
    CPU: reflection_pad2d_backward_out_cpu
    CUDA: reflection_pad2d_backward_out_cuda

- func: reflection_pad2d_backward(Tensor grad_output, Tensor self, int[4] padding) -> Tensor
  use_c10_dispatcher: full
  python_module: nn
  dispatch:
    CPU: reflection_pad2d_backward_cpu
    CUDA: reflection_pad2d_backward_cuda

- func: replication_pad1d.out(Tensor self, int[2] padding, *, Tensor(a!) out) -> Tensor(a!)
  python_module: nn
  dispatch:
    CPU: replication_pad1d_out_cpu
    CUDA: replication_pad1d_out_cuda

- func: replication_pad1d(Tensor self, int[2] padding) -> Tensor
  use_c10_dispatcher: full
  python_module: nn
  dispatch:
    CPU: replication_pad1d_cpu
    CUDA: replication_pad1d_cuda

- func: replication_pad1d_backward.grad_input(Tensor grad_output, Tensor self, int[2] padding, *, Tensor(a!) grad_input) -> Tensor(a!)
  python_module: nn
  dispatch:
    CPU: replication_pad1d_backward_out_cpu
    CUDA: replication_pad1d_backward_out_cuda

- func: replication_pad1d_backward(Tensor grad_output, Tensor self, int[2] padding) -> Tensor
  use_c10_dispatcher: full
  python_module: nn
  dispatch:
    CPU: replication_pad1d_backward_cpu
    CUDA: replication_pad1d_backward_cuda

- func: replication_pad2d.out(Tensor self, int[4] padding, *, Tensor(a!) out) -> Tensor(a!)
  python_module: nn
  dispatch:
    CPU: replication_pad2d_out_cpu
    CUDA: replication_pad2d_out_cuda

- func: replication_pad2d(Tensor self, int[4] padding) -> Tensor
  use_c10_dispatcher: full
  python_module: nn
  dispatch:
    CPU: replication_pad2d_cpu
    CUDA: replication_pad2d_cuda

- func: replication_pad2d_backward.grad_input(Tensor grad_output, Tensor self, int[4] padding, *, Tensor(a!) grad_input) -> Tensor(a!)
  python_module: nn
  dispatch:
    CPU: replication_pad2d_backward_out_cpu
    CUDA: replication_pad2d_backward_out_cuda

- func: replication_pad2d_backward(Tensor grad_output, Tensor self, int[4] padding) -> Tensor
  use_c10_dispatcher: full
  python_module: nn
  dispatch:
    CPU: replication_pad2d_backward_cpu
    CUDA: replication_pad2d_backward_cuda

- func: replication_pad3d.out(Tensor self, int[6] padding, *, Tensor(a!) out) -> Tensor(a!)
  python_module: nn
  dispatch:
    CPU: replication_pad3d_out_cpu
    CUDA: replication_pad3d_out_cuda

- func: replication_pad3d(Tensor self, int[6] padding) -> Tensor
  use_c10_dispatcher: full
  python_module: nn
  dispatch:
    CPU: replication_pad3d_cpu
    CUDA: replication_pad3d_cuda

- func: replication_pad3d_backward.grad_input(Tensor grad_output, Tensor self, int[6] padding, *, Tensor(a!) grad_input) -> Tensor(a!)
  python_module: nn
  dispatch:
    CPU: replication_pad3d_backward_out_cpu
    CUDA: replication_pad3d_backward_out_cuda

- func: replication_pad3d_backward(Tensor grad_output, Tensor self, int[6] padding) -> Tensor
  use_c10_dispatcher: full
  python_module: nn
  dispatch:
    CPU: replication_pad3d_backward_cpu
    CUDA: replication_pad3d_backward_cuda

- func: upsample_linear1d.vec(Tensor input, int[]? output_size, bool align_corners, float[]? scale_factors) -> Tensor
  use_c10_dispatcher: full
  python_module: nn
  dispatch:
    CPU: upsample_linear1d_cpu
    CUDA: upsample_linear1d_cuda

- func: upsample_linear1d_backward.vec(Tensor grad_output, int[]? output_size, int[] input_size, bool align_corners, float[]? scale_factors) -> Tensor
  use_c10_dispatcher: full
  python_module: nn
  dispatch:
    CPU: upsample_linear1d_backward_cpu
    CUDA: upsample_linear1d_backward_cuda

- func: upsample_bilinear2d.vec(Tensor input, int[]? output_size, bool align_corners, float[]? scale_factors) -> Tensor
  use_c10_dispatcher: full
  python_module: nn
  dispatch:
    CPU: upsample_bilinear2d_cpu
    CUDA: upsample_bilinear2d_cuda
    QuantizedCPU: upsample_bilinear2d_quantized_cpu

- func: upsample_bilinear2d_backward.vec(Tensor grad_output, int[]? output_size, int[] input_size, bool align_corners, float[]? scale_factors) -> Tensor
  use_c10_dispatcher: full
  python_module: nn
  dispatch:
    CPU: upsample_bilinear2d_backward_cpu
    CUDA: upsample_bilinear2d_backward_cuda

- func: upsample_trilinear3d.vec(Tensor input, int[]? output_size, bool align_corners, float[]? scale_factors) -> Tensor
  use_c10_dispatcher: full
  python_module: nn
  dispatch:
    CPU: upsample_trilinear3d_cpu
    CUDA: upsample_trilinear3d_cuda

- func: upsample_trilinear3d_backward.vec(Tensor grad_output, int[]? output_size, int[] input_size, bool align_corners, float[]? scale_factors) -> Tensor
  use_c10_dispatcher: full
  python_module: nn
  dispatch:
    CPU: upsample_trilinear3d_backward_cpu
    CUDA: upsample_trilinear3d_backward_cuda

- func: upsample_bicubic2d.vec(Tensor input, int[]? output_size, bool align_corners, float[]? scale_factors) -> Tensor
  use_c10_dispatcher: full
  python_module: nn
  dispatch:
    CPU: upsample_bicubic2d_cpu
    CUDA: upsample_bicubic2d_cuda

- func: upsample_bicubic2d_backward.vec(Tensor grad_output, int[]? output_size, int[] input_size, bool align_corners, float[]? scale_factors) -> Tensor
  use_c10_dispatcher: full
  python_module: nn
  dispatch:
    CPU: upsample_bicubic2d_backward_cpu
    CUDA: upsample_bicubic2d_backward_cuda

- func: upsample_nearest1d.vec(Tensor input, int[]? output_size, float[]? scale_factors) -> Tensor
  use_c10_dispatcher: full
  python_module: nn
  dispatch:
    CPU: upsample_nearest1d_cpu
    CUDA: upsample_nearest1d_cuda

- func: upsample_nearest1d_backward.vec(Tensor grad_output, int[]? output_size, int[] input_size, float[]? scale_factors) -> Tensor
  use_c10_dispatcher: full
  python_module: nn
  dispatch:
    CPU: upsample_nearest1d_backward_cpu
    CUDA: upsample_nearest1d_backward_cuda

- func: upsample_nearest2d.vec(Tensor input, int[]? output_size, float[]? scale_factors) -> Tensor
  use_c10_dispatcher: full
  python_module: nn
  dispatch:
    CPU: upsample_nearest2d_cpu
    CUDA: upsample_nearest2d_cuda
    QuantizedCPU: upsample_nearest2d_quantized_cpu

- func: upsample_nearest2d_backward.vec(Tensor grad_output, int[]? output_size, int[] input_size, float[]? scale_factors) -> Tensor
  use_c10_dispatcher: full
  python_module: nn
  dispatch:
    CPU: upsample_nearest2d_backward_cpu
    CUDA: upsample_nearest2d_backward_cuda

- func: upsample_nearest3d.vec(Tensor input, int[]? output_size, float[]? scale_factors) -> Tensor
  use_c10_dispatcher: full
  python_module: nn
  dispatch:
    CPU: upsample_nearest3d_cpu
    CUDA: upsample_nearest3d_cuda
    QuantizedCPU: upsample_nearest3d_quantized_cpu

- func: upsample_nearest3d_backward.vec(Tensor grad_output, int[]? output_size, int[] input_size, float[]? scale_factors) -> Tensor
  use_c10_dispatcher: full
  python_module: nn
  dispatch:
    CPU: upsample_nearest3d_backward_cpu
    CUDA: upsample_nearest3d_backward_cuda

# NOTE: all of the non-"vec" upsample overloads are only kept for backward compatibility.
- func: upsample_linear1d.out(Tensor self, int[1] output_size, bool align_corners, float? scales=None, *, Tensor(a!) out) -> Tensor(a!)
  python_module: nn
  dispatch:
    CPU: upsample_linear1d_out_cpu
    CUDA: upsample_linear1d_out_cuda

- func: upsample_linear1d(Tensor self, int[1] output_size, bool align_corners, float? scales=None) -> Tensor
  use_c10_dispatcher: full
  python_module: nn
  dispatch:
    CPU: upsample_linear1d_cpu
    CUDA: upsample_linear1d_cuda

- func: upsample_linear1d_backward.grad_input(Tensor grad_output, int[1] output_size, int[3] input_size, bool align_corners, float? scales=None, *, Tensor(a!) grad_input) -> Tensor(a!)
  python_module: nn
  dispatch:
    CPU: upsample_linear1d_backward_out_cpu
    CUDA: upsample_linear1d_backward_out_cuda

- func: upsample_linear1d_backward(Tensor grad_output, int[1] output_size, int[3] input_size, bool align_corners, float? scales=None) -> Tensor
  use_c10_dispatcher: full
  python_module: nn
  dispatch:
    CPU: upsample_linear1d_backward_cpu
    CUDA: upsample_linear1d_backward_cuda

- func: upsample_bilinear2d.out(Tensor self, int[2] output_size, bool align_corners, float? scales_h=None, float? scales_w=None, *, Tensor(a!) out) -> Tensor(a!)
  python_module: nn
  dispatch:
    CPU: upsample_bilinear2d_out_cpu
    CUDA: upsample_bilinear2d_out_cuda

- func: upsample_bilinear2d(Tensor self, int[2] output_size, bool align_corners, float? scales_h=None, float? scales_w=None) -> Tensor
  use_c10_dispatcher: full
  python_module: nn
  dispatch:
    CPU: upsample_bilinear2d_cpu
    CUDA: upsample_bilinear2d_cuda
    QuantizedCPU: upsample_bilinear2d_quantized_cpu

- func: upsample_bilinear2d_backward.grad_input(Tensor grad_output, int[2] output_size, int[4] input_size, bool align_corners, float? scales_h=None, float? scales_w=None, *, Tensor(a!) grad_input) -> Tensor(a!)
  python_module: nn
  dispatch:
    CPU: upsample_bilinear2d_backward_out_cpu
    CUDA: upsample_bilinear2d_backward_out_cuda

- func: upsample_bilinear2d_backward(Tensor grad_output, int[2] output_size, int[4] input_size, bool align_corners, float? scales_h=None, float? scales_w=None) -> Tensor
  use_c10_dispatcher: full
  python_module: nn
  dispatch:
    CPU: upsample_bilinear2d_backward_cpu
    CUDA: upsample_bilinear2d_backward_cuda

- func: upsample_bicubic2d.out(Tensor self, int[2] output_size, bool align_corners, float? scales_h=None, float? scales_w=None, *, Tensor(a!) out) -> Tensor(a!)
  python_module: nn
  dispatch:
    CPU: upsample_bicubic2d_out_cpu
    CUDA: upsample_bicubic2d_out_cuda

- func: upsample_bicubic2d(Tensor self, int[2] output_size, bool align_corners, float? scales_h=None, float? scales_w=None) -> Tensor
  use_c10_dispatcher: full
  python_module: nn
  dispatch:
    CPU: upsample_bicubic2d_cpu
    CUDA: upsample_bicubic2d_cuda

- func: upsample_bicubic2d_backward.grad_input(Tensor grad_output, int[2] output_size, int[4] input_size, bool align_corners, float? scales_h=None, float? scales_w=None, *, Tensor(a!) grad_input) -> Tensor(a!)
  python_module: nn
  dispatch:
    CPU: upsample_bicubic2d_backward_out_cpu
    CUDA: upsample_bicubic2d_backward_out_cuda

- func: upsample_bicubic2d_backward(Tensor grad_output, int[2] output_size, int[4] input_size, bool align_corners, float? scales_h=None, float? scales_w=None) -> Tensor
  use_c10_dispatcher: full
  python_module: nn
  dispatch:
    CPU: upsample_bicubic2d_backward_cpu
    CUDA: upsample_bicubic2d_backward_cuda

- func: upsample_trilinear3d.out(Tensor self, int[3] output_size, bool align_corners, float? scales_d=None, float? scales_h=None, float? scales_w=None, *, Tensor(a!) out) -> Tensor(a!)
  python_module: nn
  dispatch:
    CPU: upsample_trilinear3d_out_cpu
    CUDA: upsample_trilinear3d_out_cuda

- func: upsample_trilinear3d(Tensor self, int[3] output_size, bool align_corners, float? scales_d=None, float? scales_h=None, float? scales_w=None) -> Tensor
  use_c10_dispatcher: full
  python_module: nn
  dispatch:
    CPU: upsample_trilinear3d_cpu
    CUDA: upsample_trilinear3d_cuda

- func: upsample_trilinear3d_backward.grad_input(Tensor grad_output, int[3] output_size, int[5] input_size, bool align_corners, float? scales_d=None, float? scales_h=None, float? scales_w=None, *, Tensor(a!) grad_input) -> Tensor(a!)
  python_module: nn
  dispatch:
    CPU: upsample_trilinear3d_backward_out_cpu
    CUDA: upsample_trilinear3d_backward_out_cuda

- func: upsample_trilinear3d_backward(Tensor grad_output, int[3] output_size, int[5] input_size, bool align_corners, float? scales_d=None, float? scales_h=None, float? scales_w=None) -> Tensor
  use_c10_dispatcher: full
  python_module: nn
  dispatch:
    CPU: upsample_trilinear3d_backward_cpu
    CUDA: upsample_trilinear3d_backward_cuda

- func: upsample_nearest1d.out(Tensor self, int[1] output_size, float? scales=None, *, Tensor(a!) out) -> Tensor(a!)
  python_module: nn
  dispatch:
    CPU: upsample_nearest1d_out_cpu
    CUDA: upsample_nearest1d_out_cuda

- func: upsample_nearest1d(Tensor self, int[1] output_size, float? scales=None) -> Tensor
  use_c10_dispatcher: full
  python_module: nn
  dispatch:
    CPU: upsample_nearest1d_cpu
    CUDA: upsample_nearest1d_cuda

- func: upsample_nearest1d_backward.grad_input(Tensor grad_output, int[1] output_size, int[3] input_size, float? scales=None, *, Tensor(a!) grad_input) -> Tensor(a!)
  python_module: nn
  dispatch:
    CPU: upsample_nearest1d_backward_out_cpu
    CUDA: upsample_nearest1d_backward_out_cuda

- func: upsample_nearest1d_backward(Tensor grad_output, int[1] output_size, int[3] input_size, float? scales=None) -> Tensor
  use_c10_dispatcher: full
  python_module: nn
  dispatch:
    CPU: upsample_nearest1d_backward_cpu
    CUDA: upsample_nearest1d_backward_cuda

- func: upsample_nearest2d.out(Tensor self, int[2] output_size, float? scales_h=None, float? scales_w=None, *, Tensor(a!) out) -> Tensor(a!)
  python_module: nn
  dispatch:
    CPU: upsample_nearest2d_out_cpu
    CUDA: upsample_nearest2d_out_cuda

- func: upsample_nearest2d(Tensor self, int[2] output_size, float? scales_h=None, float? scales_w=None) -> Tensor
  use_c10_dispatcher: full
  python_module: nn
  dispatch:
    CPU: upsample_nearest2d_cpu
    CUDA: upsample_nearest2d_cuda
    QuantizedCPU: upsample_nearest2d_quantized_cpu

- func: upsample_nearest2d_backward.grad_input(Tensor grad_output, int[2] output_size, int[4] input_size, float? scales_h=None, float? scales_w=None, *, Tensor(a!) grad_input) -> Tensor(a!)
  python_module: nn
  dispatch:
    CPU: upsample_nearest2d_backward_out_cpu
    CUDA: upsample_nearest2d_backward_out_cuda

- func: upsample_nearest2d_backward(Tensor grad_output, int[2] output_size, int[4] input_size, float? scales_h=None, float? scales_w=None) -> Tensor
  use_c10_dispatcher: full
  python_module: nn
  dispatch:
    CPU: upsample_nearest2d_backward_cpu
    CUDA: upsample_nearest2d_backward_cuda

- func: upsample_nearest3d.out(Tensor self, int[3] output_size, float? scales_d=None, float? scales_h=None, float? scales_w=None, *, Tensor(a!) out) -> Tensor(a!)
  python_module: nn
  dispatch:
    CPU: upsample_nearest3d_out_cpu
    CUDA: upsample_nearest3d_out_cuda

- func: upsample_nearest3d(Tensor self, int[3] output_size, float? scales_d=None, float? scales_h=None, float? scales_w=None) -> Tensor
  use_c10_dispatcher: full
  python_module: nn
  dispatch:
    CPU: upsample_nearest3d_cpu
    CUDA: upsample_nearest3d_cuda
    QuantizedCPU: upsample_nearest3d_quantized_cpu

- func: upsample_nearest3d_backward.grad_input(Tensor grad_output, int[3] output_size, int[5] input_size, float? scales_d=None, float? scales_h=None, float? scales_w=None, *, Tensor(a!) grad_input) -> Tensor(a!)
  python_module: nn
  dispatch:
    CPU: upsample_nearest3d_backward_out_cpu
    CUDA: upsample_nearest3d_backward_out_cuda

- func: upsample_nearest3d_backward(Tensor grad_output, int[3] output_size, int[5] input_size, float? scales_d=None, float? scales_h=None, float? scales_w=None) -> Tensor
  use_c10_dispatcher: full
  python_module: nn
  dispatch:
    CPU: upsample_nearest3d_backward_cpu
    CUDA: upsample_nearest3d_backward_cuda

- func: sigmoid_backward.grad_input(Tensor grad_output, Tensor output, *, Tensor(a!) grad_input) -> Tensor(a!)
  python_module: nn
  dispatch:
    CPU, CUDA: sigmoid_backward_out

- func: sigmoid_backward(Tensor grad_output, Tensor output) -> Tensor
  use_c10_dispatcher: full
  python_module: nn

- func: logit_backward.grad_input(Tensor grad_output, Tensor self, float? eps=None, *, Tensor(a!) grad_input) -> Tensor(a!)
  python_module: nn
  dispatch:
    CPU, CUDA: logit_backward_out

- func: logit_backward(Tensor grad_output, Tensor self, float? eps=None) -> Tensor
  use_c10_dispatcher: full
  python_module: nn
  dispatch:
    CPU, CUDA: logit_backward

- func: tanh_backward.grad_input(Tensor grad_output, Tensor output, *, Tensor(a!) grad_input) -> Tensor(a!)
  python_module: nn
  dispatch:
    CPU, CUDA: tanh_backward_out

- func: tanh_backward(Tensor grad_output, Tensor output) -> Tensor
  use_c10_dispatcher: full
  python_module: nn
  dispatch:
    CPU, CUDA: tanh_backward

# What's a thnn_conv_ versus a slow_conv_?
#
# Historically, we have inefficient implementations of convolutions
# coming from the THNN/THCUNN library.  These convolutions typically
# operated by computing the Toeplitz matrix and then doing a matrix
# multiply with the input; this is very memory inefficient!  However,
# occasionally, we really don't have anything better, so it's helpful
# to have these fallbacks when there is no more optimized implementation
# in cudnn or mkldnn, etc.  Both thnn_ and slow_ convolutions fall
# into this bucket.
#
# The difference between these two designations, is that thnn_ refers
# to a convolution that is still written in the "legacy" style; that is,
# C code in the THNN/ or THCUNN/ directory.  A slow_ convolution is
# one that is written in the native style: modern C++.  Algorithmically,
# these are the same thing, but we give them different prefixes to
# make the operational distinction clear.

- func: slow_conv_transpose2d.out(Tensor self, Tensor weight, int[2] kernel_size, Tensor? bias=None, int[2] stride=1, int[2] padding=0, int[2] output_padding=0, int[2] dilation=1, *, Tensor(a!) out) -> Tensor(a!)
  python_module: nn
  dispatch:
    CPU: slow_conv_transpose2d_out_cpu
    CUDA: slow_conv_transpose2d_out_cuda

- func: slow_conv_transpose2d(Tensor self, Tensor weight, int[2] kernel_size, Tensor? bias=None, int[2] stride=1, int[2] padding=0, int[2] output_padding=0, int[2] dilation=1) -> Tensor
  use_c10_dispatcher: full
  python_module: nn
  dispatch:
    CPU: slow_conv_transpose2d_cpu
    CUDA: slow_conv_transpose2d_cuda

- func: slow_conv_transpose2d_backward.grad_output(Tensor grad_output, Tensor self, Tensor weight, int[2] kernel_size, int[2] stride, int[2] padding, int[2] output_padding, int[2] dilation, Tensor columns, Tensor ones, *, Tensor(a!)? grad_input, Tensor(b!)? grad_weight, Tensor(c!)? grad_bias) -> (Tensor(a!), Tensor(b!), Tensor(c!))
  python_module: nn
  dispatch:
    CPU: slow_conv_transpose2d_backward_out_cpu
    CUDA: slow_conv_transpose2d_backward_out_cuda

- func: slow_conv_transpose2d_backward.output_mask(Tensor grad_output, Tensor self, Tensor weight, int[2] kernel_size, int[2] stride, int[2] padding, int[2] output_padding, int[2] dilation, Tensor columns, Tensor ones, bool[3] output_mask) -> (Tensor grad_input, Tensor grad_weight, Tensor grad_bias)
  use_c10_dispatcher: full
  python_module: nn
  dispatch:
    CPU: slow_conv_transpose2d_backward_cpu
    CUDA: slow_conv_transpose2d_backward_cuda

- func: slow_conv_transpose3d.out(Tensor self, Tensor weight, int[3] kernel_size, Tensor? bias=None, int[3] stride=1, int[3] padding=0, int[3] output_padding=0, int[3] dilation=1, *, Tensor(a!) out) -> Tensor(a!)
  python_module: nn
  dispatch:
    CPU: slow_conv_transpose3d_out_cpu
    CUDA: slow_conv_transpose3d_out_cuda

- func: slow_conv_transpose3d(Tensor self, Tensor weight, int[3] kernel_size, Tensor? bias=None, int[3] stride=1, int[3] padding=0, int[3] output_padding=0, int[3] dilation=1) -> Tensor
  use_c10_dispatcher: full
  python_module: nn
  dispatch:
    CPU: slow_conv_transpose3d_cpu
    CUDA: slow_conv_transpose3d_cuda

- func: slow_conv_transpose3d_backward.grad_output(Tensor grad_output, Tensor self, Tensor weight, int[3] kernel_size, int[3] stride, int[3] padding, int[3] output_padding, int[3] dilation, Tensor finput, Tensor fgrad_input, *, Tensor(a!)? grad_input, Tensor(b!)? grad_weight, Tensor(c!)? grad_bias) -> (Tensor(a!), Tensor(b!), Tensor(c!))
  python_module: nn
  dispatch:
    CPU: slow_conv_transpose3d_backward_out_cpu
    CUDA: slow_conv_transpose3d_backward_out_cuda

- func: slow_conv_transpose3d_backward.output_mask(Tensor grad_output, Tensor self, Tensor weight, int[3] kernel_size, int[3] stride, int[3] padding, int[3] output_padding, int[3] dilation, Tensor finput, Tensor fgrad_input, bool[3] output_mask) -> (Tensor grad_input, Tensor grad_weight, Tensor grad_bias)
  use_c10_dispatcher: full
  python_module: nn
  dispatch:
    CPU: slow_conv_transpose3d_backward_cpu
    CUDA: slow_conv_transpose3d_backward_cuda

- func: thnn_conv2d.out(Tensor self, Tensor weight, int[2] kernel_size, Tensor? bias=None, int[2] stride=1, int[2] padding=0, *, Tensor(a!) out) -> Tensor(a!)
  python_module: nn

- func: thnn_conv2d(Tensor self, Tensor weight, int[2] kernel_size, Tensor? bias=None, int[2] stride=1, int[2] padding=0) -> Tensor
  use_c10_dispatcher: full
  python_module: nn

- func: thnn_conv2d_forward.output(Tensor self, Tensor weight, int[2] kernel_size, Tensor? bias, int[2] stride, int[2] padding, *, Tensor(a!) output, Tensor(b!) finput, Tensor(c!) fgrad_input) -> (Tensor(a!), Tensor(b!), Tensor(c!))
  python_module: nn
  dispatch:
    CPU: slow_conv2d_forward_out_cpu
    CUDA: legacy::cuda::_thnn_conv2d_forward_out

- func: thnn_conv2d_forward(Tensor self, Tensor weight, int[2] kernel_size, Tensor? bias, int[2] stride, int[2] padding) -> (Tensor output, Tensor finput, Tensor fgrad_input)
  use_c10_dispatcher: full
  python_module: nn
  dispatch:
    CPU: slow_conv2d_forward_cpu
    CUDA: legacy::cuda::_thnn_conv2d_forward

- func: thnn_conv2d_backward.grad_input(Tensor grad_output, Tensor self, Tensor weight, int[2] kernel_size, int[2] stride, int[2] padding, Tensor finput, Tensor fgrad_input, *, Tensor(a!)? grad_input, Tensor(b!)? grad_weight, Tensor(c!)? grad_bias) -> (Tensor(a!), Tensor(b!), Tensor(c!))
  python_module: nn
  dispatch:
    CPU: slow_conv2d_backward_out_cpu
    CUDA: slow_conv2d_backward_out_cuda

- func: thnn_conv2d_backward.output_mask(Tensor grad_output, Tensor self, Tensor weight, int[2] kernel_size, int[2] stride, int[2] padding, Tensor finput, Tensor fgrad_input, bool[3] output_mask) -> (Tensor grad_input, Tensor grad_weight, Tensor grad_bias)
  use_c10_dispatcher: full
  python_module: nn
  dispatch:
    CPU: slow_conv2d_backward_cpu
    CUDA: slow_conv2d_backward_cuda

- func: thnn_conv_depthwise2d.out(Tensor self, Tensor weight, int[2] kernel_size, Tensor? bias=None, int[2] stride=1, int[2] padding=0, int[2] dilation=1, *, Tensor(a!) out) -> Tensor(a!)
  python_module: nn

- func: thnn_conv_depthwise2d(Tensor self, Tensor weight, int[2] kernel_size, Tensor? bias=None, int[2] stride=1, int[2] padding=0, int[2] dilation=1) -> Tensor
  use_c10_dispatcher: full
  python_module: nn

- func: thnn_conv_depthwise2d_forward.out(Tensor self, Tensor weight, int[2] kernel_size, Tensor? bias, int[2] stride, int[2] padding, int[2] dilation, *, Tensor(a!) out) -> Tensor(a!)
  python_module: nn
  dispatch:
    CUDA: legacy::cuda::_thnn_conv_depthwise2d_forward_out

- func: thnn_conv_depthwise2d_forward(Tensor self, Tensor weight, int[2] kernel_size, Tensor? bias, int[2] stride, int[2] padding, int[2] dilation) -> Tensor
  use_c10_dispatcher: full
  python_module: nn
  dispatch:
    CUDA: legacy::cuda::_thnn_conv_depthwise2d_forward

- func: thnn_conv_depthwise2d_backward.grad_input(Tensor grad_output, Tensor self, Tensor weight, int[2] kernel_size, int[2] stride, int[2] padding, int[2] dilation, *, Tensor(a!)? grad_input, Tensor(b!)? grad_weight) -> (Tensor(a!), Tensor(b!))
  python_module: nn
  dispatch:
    CUDA: thnn_conv_depthwise2d_backward_out

- func: thnn_conv_depthwise2d_backward.output_mask(Tensor grad_output, Tensor self, Tensor weight, int[2] kernel_size, int[2] stride, int[2] padding, int[2] dilation, bool[2] output_mask) -> (Tensor grad_input, Tensor grad_weight)
  use_c10_dispatcher: full
  python_module: nn
  dispatch:
    CUDA: thnn_conv_depthwise2d_backward

- func: slow_conv3d.out(Tensor self, Tensor weight, int[3] kernel_size, Tensor? bias=None, int[3] stride=1, int[3] padding=0, *, Tensor(a!) out) -> Tensor(a!)
  python_module: nn

- func: slow_conv3d(Tensor self, Tensor weight, int[3] kernel_size, Tensor? bias=None, int[3] stride=1, int[3] padding=0) -> Tensor
  use_c10_dispatcher: full
  python_module: nn

- func: slow_conv3d_forward.output(Tensor self, Tensor weight, int[3] kernel_size, Tensor? bias, int[3] stride, int[3] padding, *, Tensor(a!) output, Tensor(b!) finput, Tensor(c!) fgrad_input) -> (Tensor(a!), Tensor(b!), Tensor(c!))
  python_module: nn
  dispatch:
    CPU: slow_conv3d_forward_out_cpu

- func: slow_conv3d_forward(Tensor self, Tensor weight, int[3] kernel_size, Tensor? bias, int[3] stride, int[3] padding) -> (Tensor output, Tensor finput, Tensor fgrad_input)
  use_c10_dispatcher: full
  python_module: nn
  dispatch:
    CPU: slow_conv3d_forward_cpu

- func: slow_conv3d_backward.grad_input(Tensor grad_output, Tensor self, Tensor weight, int[3] kernel_size, int[3] stride, int[3] padding, Tensor finput, Tensor fgrad_input, *, Tensor(a!)? grad_input, Tensor(b!)? grad_weight, Tensor(c!)? grad_bias) -> (Tensor(a!), Tensor(b!), Tensor(c!))
  python_module: nn
  dispatch:
    CPU: slow_conv3d_backward_out_cpu

- func: slow_conv3d_backward.output_mask(Tensor grad_output, Tensor self, Tensor weight, int[3] kernel_size, int[3] stride, int[3] padding, Tensor finput, Tensor fgrad_input, bool[3] output_mask) -> (Tensor grad_input, Tensor grad_weight, Tensor grad_bias)
  use_c10_dispatcher: full
  python_module: nn
  dispatch:
    CPU: slow_conv3d_backward_cpu

- func: slow_conv_dilated2d(Tensor self, Tensor weight, int[2] kernel_size, Tensor? bias=None, int[2] stride=1, int[2] padding=0, int[2] dilation=1) -> Tensor
  use_c10_dispatcher: full
  python_module: nn
  dispatch:
    CPU: slow_conv_dilated2d_cpu
    CUDA: slow_conv_dilated2d_cuda

- func: slow_conv_dilated2d_backward(Tensor grad_output, Tensor self, Tensor weight, int[2] kernel_size, int[2] stride, int[2] padding, int[2] dilation, bool[3] output_mask) -> (Tensor grad_input, Tensor grad_weight, Tensor grad_bias)
  use_c10_dispatcher: full
  python_module: nn
  dispatch:
    CPU: slow_conv_dilated2d_backward_cpu
    CUDA: slow_conv_dilated2d_backward_cuda

- func: slow_conv_dilated3d(Tensor self, Tensor weight, int[3] kernel_size, Tensor? bias=None, int[3] stride=1, int[3] padding=0, int[3] dilation=1) -> Tensor
  use_c10_dispatcher: full
  python_module: nn
  dispatch:
    CPU: slow_conv_dilated3d_cpu
    CUDA: slow_conv_dilated3d_cuda

- func: slow_conv_dilated3d_backward(Tensor grad_output, Tensor self, Tensor weight, int[3] kernel_size, int[3] stride, int[3] padding, int[3] dilation, bool[3] output_mask) -> (Tensor grad_input, Tensor grad_weight, Tensor grad_bias)
  use_c10_dispatcher: full
  python_module: nn
  dispatch:
    CPU: slow_conv_dilated3d_backward_cpu
    CUDA: slow_conv_dilated3d_backward_cuda

- func: col2im.out(Tensor self, int[2] output_size, int[2] kernel_size, int[2] dilation, int[2] padding, int[2] stride, *, Tensor(a!) out) -> Tensor(a!)
  python_module: nn
  dispatch:
    CPU: col2im_out_cpu
    CUDA: col2im_out_cuda

- func: col2im(Tensor self, int[2] output_size, int[2] kernel_size, int[2] dilation, int[2] padding, int[2] stride) -> Tensor
  use_c10_dispatcher: full
  python_module: nn
  dispatch:
    CPU: col2im_cpu
    CUDA: col2im_cuda

- func: col2im_backward.grad_input(Tensor grad_output, int[2] kernel_size, int[2] dilation, int[2] padding, int[2] stride, *, Tensor(a!) grad_input) -> Tensor(a!)
  python_module: nn
  dispatch:
    CPU: col2im_backward_out_cpu
    CUDA: col2im_backward_out_cuda

- func: col2im_backward(Tensor grad_output, int[2] kernel_size, int[2] dilation, int[2] padding, int[2] stride) -> Tensor
  use_c10_dispatcher: full
  python_module: nn
  dispatch:
    CPU: col2im_backward_cpu
    CUDA: col2im_backward_cuda

- func: im2col.out(Tensor self, int[2] kernel_size, int[2] dilation, int[2] padding, int[2] stride, *, Tensor(a!) out) -> Tensor(a!)
  python_module: nn
  dispatch:
    CPU: im2col_out_cpu
    CUDA: im2col_out_cuda

- func: im2col(Tensor self, int[2] kernel_size, int[2] dilation, int[2] padding, int[2] stride) -> Tensor
  use_c10_dispatcher: full
  python_module: nn
  dispatch:
    CPU: im2col_cpu
    CUDA: im2col_cuda

- func: im2col_backward.grad_input(Tensor grad_output, int[2] input_size, int[2] kernel_size, int[2] dilation, int[2] padding, int[2] stride, *, Tensor(a!) grad_input) -> Tensor(a!)
  python_module: nn
  dispatch:
    CPU: im2col_backward_out_cpu
    CUDA: im2col_backward_out_cuda

- func: im2col_backward(Tensor grad_output, int[2] input_size, int[2] kernel_size, int[2] dilation, int[2] padding, int[2] stride) -> Tensor
  use_c10_dispatcher: full
  python_module: nn
  dispatch:
    CPU: im2col_backward_cpu
    CUDA: im2col_backward_cuda

- func: isfinite(Tensor self) -> Tensor
  use_c10_dispatcher: full
  variants: function, method
  device_guard: False

- func: isinf(Tensor self) -> Tensor
  use_c10_dispatcher: full
  variants: function, method
  device_guard: False

- func: isposinf(Tensor self) -> Tensor
  use_c10_dispatcher: full
  variants: function, method

- func: isposinf.out(Tensor self, *, Tensor(a!) out) -> Tensor(a!)
  dispatch:
    CPU, CUDA: isposinf_out

- func: isneginf(Tensor self) -> Tensor
  use_c10_dispatcher: full
  variants: function, method

- func: isneginf.out(Tensor self, *, Tensor(a!) out) -> Tensor(a!)
  dispatch:
    CPU, CUDA: isneginf_out

# NOTE [_add_batch_dim and _remove_batch_dim]
# _add_batch_dim and _remove_batch_dim are meant to be used in the implementation
# of the vmap frontend API (see torch/_vmap_internals.py). They are not
# user-facing, hence the leading underscore. Please don't use them them anywhere else.
- func: _add_batch_dim(Tensor self, int batch_dim, int level) -> Tensor
  use_c10_dispatcher: full
  variants: function

# See NOTE [_add_batch_dim and _remove_batch_dim]
- func: _remove_batch_dim(Tensor self, int level, int batch_size, int out_dim) -> Tensor
  use_c10_dispatcher: full
  variants: function

## Functions related to the fast Fourier transform and the torch.fft namespace
# Note [FFT namespace binding]
# Functions in the fft python module should have their names start with
#   "fft_" underscore and be bound to the desired Python name in
#   torch/fft/__init__.py, and the desired C++ name in torch/csrc/api/include/torch/fft.h.
#   The "fft_" names should be hidden from the user and not documented.
#
# See fft_fft as an example.

# torch.fft.fft
# NOTE: NOT an alias for torch.fft, which has different semantics
- func: fft_fft(Tensor self, int? n=None, int dim=-1, str? norm=None) -> Tensor
  python_module: fft
  use_c10_dispatcher: full
  variants: function

- func: fft_ifft(Tensor self, int? n=None, int dim=-1, str? norm=None) -> Tensor
  python_module: fft
  use_c10_dispatcher: full
  variants: function

- func: fft_rfft(Tensor self, int? n=None, int dim=-1, str? norm=None) -> Tensor
  python_module: fft
  use_c10_dispatcher: full
  variants: function

- func: fft_irfft(Tensor self, int? n=None, int dim=-1, str? norm=None) -> Tensor
  python_module: fft
  use_c10_dispatcher: full
  variants: function

- func: fft_hfft(Tensor self, int? n=None, int dim=-1, str? norm=None) -> Tensor
  python_module: fft
  use_c10_dispatcher: full
  variants: function

- func: fft_ihfft(Tensor self, int? n=None, int dim=-1, str? norm=None) -> Tensor
  python_module: fft
  use_c10_dispatcher: full
  variants: function

- func: fft_fftn(Tensor self, int[1]? s=None, int[1]? dim=None, str? norm=None) -> Tensor
  python_module: fft
  use_c10_dispatcher: full
  variants: function

- func: fft_ifftn(Tensor self, int[1]? s=None, int[1]? dim=None, str? norm=None) -> Tensor
  python_module: fft
  use_c10_dispatcher: full
  variants: function

- func: fft_rfftn(Tensor self, int[1]? s=None, int[1]? dim=None, str? norm=None) -> Tensor
  python_module: fft
  use_c10_dispatcher: full
  variants: function

- func: fft_irfftn(Tensor self, int[1]? s=None, int[1]? dim=None, str? norm=None) -> Tensor
  python_module: fft
  use_c10_dispatcher: full
  variants: function

- func: fft(Tensor self, int signal_ndim, bool normalized=False) -> Tensor
  use_c10_dispatcher: full
  variants: function, method

## Functions for linear algebra and the torch.linalg namespace
# Note [linalg namespace binding]
# Functions in the linalg python module should have their names start with
#   "linalg_" and be bound to the desired Python name in
#   torch/linalg/__init__.py, and the desired C++ name in torch/csrc/api/include/torch/linalg.h.
#   The "linalg_" names should be hidden from the user and not documented.
#
# See linalg_det as an example.

# torch.linalg.det, alias for torch.det
- func: linalg_det(Tensor self) -> Tensor
  python_module: linalg
  use_c10_dispatcher: full
  variants: function

- func: det(Tensor self) -> Tensor
  use_c10_dispatcher: full
  variants: function, method

# torch.outer, alias for torch.ger
- func: outer(Tensor self, Tensor vec2) -> Tensor
  use_c10_dispatcher: full
  variants: function, method

- func: outer.out(Tensor self, Tensor vec2, *, Tensor(a!) out) -> Tensor(a!)

- func: ger(Tensor self, Tensor vec2) -> Tensor
  use_c10_dispatcher: full
  variants: function, method

- func: ger.out(Tensor self, Tensor vec2, *, Tensor(a!) out) -> Tensor(a!)

- func: linalg_norm(Tensor self, Scalar? ord=None, int[1]? dim=None, bool keepdim=False, *, ScalarType? dtype=None) -> Tensor
  python_module: linalg
  variants: function

- func: linalg_norm.ord_str(Tensor self, str ord, int[1]? dim=None, bool keepdim=False, *, ScalarType? dtype=None) -> Tensor
  python_module: linalg
  variants: function

- func: linalg_norm.out(Tensor self, Scalar? ord=None, int[1]? dim=None, bool keepdim=False, *, ScalarType? dtype=None, Tensor(a!) out) -> Tensor(a!)
  python_module: linalg
  variants: function

- func: linalg_norm.ord_str_out(Tensor self, str ord, int[1]? dim=None, bool keepdim=False, *, ScalarType? dtype=None, Tensor(a!) out) -> Tensor(a!)
  python_module: linalg
  variants: function

## Functions that are only for testing
# It is undocumented and should not be used outside of tests.
- func: _test_serialization_subcmul(Tensor self, Tensor other, Scalar alpha=1) -> Tensor
  use_c10_dispatcher: full

# Note: this function is only for testing.
- func: _test_optional_intlist(Tensor values, int[]? addends) -> Tensor
  use_c10_dispatcher: full
  python_module: nn
  dispatch:
    CPU: _test_optional_intlist

# Note: this function is only for testing.
- func: _test_optional_filled_intlist(Tensor values, int[2]? addends) -> Tensor
  use_c10_dispatcher: full
  python_module: nn
  dispatch:
    CPU: _test_optional_intlist

# Note: this function is only for testing.
- func: _test_optional_floatlist(Tensor values, float[]? addends) -> Tensor
  use_c10_dispatcher: full
  python_module: nn
  dispatch:
    CPU: _test_optional_floatlist<|MERGE_RESOLUTION|>--- conflicted
+++ resolved
@@ -6291,12 +6291,8 @@
     CPU: foreach_tensor_mul_list_kernel_slow_
     CUDA: foreach_tensor_mul_list_kernel_cuda_
 
-<<<<<<< HEAD
-- func: _foreach_div.List(Tensor[] self, Tensor[] other) -> Tensor[]
-=======
 - func: _foreach_div.List(Tensor[] tensors1, Tensor[] tensors2) -> Tensor[]
   use_c10_dispatcher: full
->>>>>>> 5195d727
   device_guard: False
   variants: function
   dispatch:

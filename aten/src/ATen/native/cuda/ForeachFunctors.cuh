#include <ATen/native/ForeachUtils.h>
#include <ATen/native/cuda/MultiTensorApply.cuh>

namespace at { namespace native {

namespace {

// For FP16 or BFloat16 inputs, ops should perform internal math in FP32.
template<typename scalar_t> struct get_opmath_t { using opmath_t = scalar_t; };
template<> struct get_opmath_t<at::Half> { using opmath_t = float; };
template<> struct get_opmath_t<at::BFloat16> { using opmath_t = float; };

template<typename T>
struct BinaryOpScalarFunctor_ {
    template<typename Op> __device__ __forceinline__ void operator() (
        int chunk_size,
        TensorListMetadata<1>& tl,
        Op op,
        typename get_opmath_t<T>::opmath_t scalar) {
            using opmath_t = typename get_opmath_t<T>::opmath_t;

            int tensor_loc = tl.block_to_tensor[blockIdx.x];
            int chunk_idx = tl.block_to_chunk[blockIdx.x];
            int n = tl.sizes[tensor_loc];

            T* x = (T*)tl.addresses[0][tensor_loc];
            x += chunk_idx * chunk_size;

            n -= chunk_idx * chunk_size;

            T r_x[kILP];

            // to make things simple, we put aligned case in a different code path
            if(n % kILP == 0 && chunk_size % kILP == 0 && is_aligned(x)) {
                for(int i_start = threadIdx.x; i_start * kILP < n && i_start * kILP < chunk_size; i_start += blockDim.x) {
                    // load
                    load_store(r_x, x, 0 , i_start);
#pragma unroll
                    for(int ii = 0; ii < kILP; ii++) {
                        r_x[ii] = static_cast<T>(op(static_cast<opmath_t>(r_x[ii]),
                                                    static_cast<opmath_t>(scalar)));
                    }
                    // store
                    load_store(x, r_x, i_start, 0);
                }
            }
            else {
                for(int i_start = 0; i_start < n && i_start < chunk_size; i_start += blockDim.x * kILP) {
#pragma unroll
                    for(int ii = 0; ii < kILP; ii++) {
                        r_x[ii] = 0;
                        int i = i_start + threadIdx.x + ii * blockDim.x;
                        if(i < n && i < chunk_size) {
                            r_x[ii] = x[i];
                        }
                    }
#pragma unroll
                    for(int ii = 0; ii < kILP; ii++) {
                        r_x[ii] = static_cast<T>(op(static_cast<opmath_t>(r_x[ii]),
                                                    static_cast<opmath_t>(scalar)));
                    }
#pragma unroll
                    for(int ii = 0; ii < kILP; ii++) {
                        int i = i_start + threadIdx.x + ii * blockDim.x;
                        if(i < n && i < chunk_size)
                            x[i] = r_x[ii];
                    }
                }
            }
        }
};

template<typename T>
struct BinaryOpScalarFunctor {
    template<typename Op> __device__ __forceinline__ void operator() (
        int chunk_size,
        TensorListMetadata<2>& tl,
        Op op,
        typename get_opmath_t<T>::opmath_t scalar) {
            using opmath_t = typename get_opmath_t<T>::opmath_t;

            int tensor_loc = tl.block_to_tensor[blockIdx.x];
            int chunk_idx = tl.block_to_chunk[blockIdx.x];
            int n = tl.sizes[tensor_loc];

            T* x = (T*)tl.addresses[0][tensor_loc];
            x += chunk_idx * chunk_size;

            T* out = (T*)tl.addresses[1][tensor_loc];
            out += chunk_idx * chunk_size;

            n -= chunk_idx * chunk_size;

            T r_x[kILP];

            // to make things simple, we put aligned case in a different code path
            if(n % kILP == 0 && chunk_size % kILP == 0 && is_aligned(x) && is_aligned(out)) {
                for(int i_start = threadIdx.x; i_start * kILP < n && i_start * kILP < chunk_size; i_start += blockDim.x) {
                    // load
                    load_store(r_x, x, 0 , i_start);
#pragma unroll
                    for(int ii = 0; ii < kILP; ii++) {
                        r_x[ii] = static_cast<T>(op(static_cast<opmath_t>(r_x[ii]),
                                                    static_cast<opmath_t>(scalar)));
                    }
                    // store
                    load_store(out, r_x, i_start, 0);
                }
            }
            else {
                for(int i_start = 0; i_start < n && i_start < chunk_size; i_start += blockDim.x * kILP) {
#pragma unroll
                    for(int ii = 0; ii < kILP; ii++) {
                        r_x[ii] = 0;
                        int i = i_start + threadIdx.x + ii * blockDim.x;
                        if(i < n && i < chunk_size) {
                            r_x[ii] = x[i];
                        }
                    }
#pragma unroll
                    for(int ii = 0; ii < kILP; ii++) {
                        r_x[ii] = static_cast<T>(op(static_cast<opmath_t>(r_x[ii]),
                                                    static_cast<opmath_t>(scalar)));
                    }
#pragma unroll
                    for(int ii = 0; ii < kILP; ii++) {
                        int i = i_start + threadIdx.x + ii * blockDim.x;
                        if(i < n && i < chunk_size)
                            out[i] = r_x[ii];
                    }
                }
            }
        }
};

<<<<<<< HEAD
template<typename T>
=======
template<typename T, template<class> class Op>
struct BinaryOpScalarListFunctor_ {
    __device__ void operator() (
        int chunk_size,
        TensorListScalarListMetadata<1>& tl) {
            int tensor_loc = tl.block_to_tensor[blockIdx.x];
            int chunk_idx = tl.block_to_chunk[blockIdx.x];
            int n = tl.sizes[tensor_loc];

            T* x = (T*)tl.addresses[0][tensor_loc];
            x += chunk_idx * chunk_size;

            double y = tl.scalar_vals[tensor_loc];

            n -= chunk_idx * chunk_size;

            T r_x[kILP];

            // to make things simple, we put aligned case in a different code path
            if(n % kILP == 0 && chunk_size % kILP == 0 && is_aligned(x)) {
                for(int i_start = threadIdx.x; i_start * kILP < n && i_start * kILP < chunk_size; i_start += blockDim.x) {
                    // load
                    load_store(r_x, x, 0 , i_start);
#pragma unroll
                    for(int ii = 0; ii < kILP; ii++) {
                        r_x[ii] = Op<T>()(static_cast<T>(r_x[ii]), y);
                    }
                    // store
                    load_store(x, r_x, i_start, 0);
                }
            }
            else {
                for(int i_start = 0; i_start < n && i_start < chunk_size; i_start += blockDim.x * kILP) {
#pragma unroll
                    for(int ii = 0; ii < kILP; ii++) {
                        r_x[ii] = 0;
                        int i = i_start + threadIdx.x + ii * blockDim.x;
                        if(i < n && i < chunk_size) {
                            r_x[ii] = x[i];
                        }
                    }
#pragma unroll
                    for(int ii = 0; ii < kILP; ii++) {
                        r_x[ii] = Op<T>()(static_cast<T>(r_x[ii]), y);
                    }
#pragma unroll
                    for(int ii = 0; ii < kILP; ii++) {
                        int i = i_start + threadIdx.x + ii * blockDim.x;
                        if(i < n && i < chunk_size)
                            x[i] = r_x[ii];
                    }
                }
            }
        }
};

template<typename T, template<class> class Op>
struct BinaryOpScalarListFunctor {
    __device__ void operator() (
        int chunk_size,
        TensorListScalarListMetadata<2>& tl) {
            int tensor_loc = tl.block_to_tensor[blockIdx.x];
            int chunk_idx = tl.block_to_chunk[blockIdx.x];
            int n = tl.sizes[tensor_loc];

            T* x = (T*)tl.addresses[0][tensor_loc];
            x += chunk_idx * chunk_size;

            T* out = (T*)tl.addresses[1][tensor_loc];
            out += chunk_idx * chunk_size;

            double y = tl.scalar_vals[tensor_loc];

            n -= chunk_idx * chunk_size;

            T r_x[kILP];

            // to make things simple, we put aligned case in a different code path
            if(n % kILP == 0 && chunk_size % kILP == 0 && is_aligned(x) && is_aligned(out)) {
                for(int i_start = threadIdx.x; i_start * kILP < n && i_start * kILP < chunk_size; i_start += blockDim.x) {
                    // load
                    load_store(r_x, x, 0 , i_start);
#pragma unroll
                    for(int ii = 0; ii < kILP; ii++) {
                        r_x[ii] = Op<T>()(static_cast<T>(r_x[ii]), y);
                    }
                    // store
                    load_store(out, r_x, i_start, 0);
                }
            }
            else {
                for(int i_start = 0; i_start < n && i_start < chunk_size; i_start += blockDim.x * kILP) {
#pragma unroll
                    for(int ii = 0; ii < kILP; ii++) {
                        r_x[ii] = 0;
                        int i = i_start + threadIdx.x + ii * blockDim.x;
                        if(i < n && i < chunk_size) {
                            r_x[ii] = x[i];
                        }
                    }
#pragma unroll
                    for(int ii = 0; ii < kILP; ii++) {
                        r_x[ii] = Op<T>()(static_cast<T>(r_x[ii]), y);
                    }
#pragma unroll
                    for(int ii = 0; ii < kILP; ii++) {
                        int i = i_start + threadIdx.x + ii * blockDim.x;
                        if(i < n && i < chunk_size)
                            out[i] = r_x[ii];
                    }
                }
            }
        }
};

template<typename T, template<class> class Op>
>>>>>>> 5195d727
struct BinaryOpListAlphaFunctor_ {
    template<typename Op> __device__ __forceinline__ void operator() (
        int chunk_size,
        TensorListMetadata<2>& tl,
        Op op,
        typename get_opmath_t<T>::opmath_t alpha) {
            using opmath_t = typename get_opmath_t<T>::opmath_t;

            int tensor_loc = tl.block_to_tensor[blockIdx.x];
            int chunk_idx = tl.block_to_chunk[blockIdx.x];
            int n = tl.sizes[tensor_loc];

            T* x = (T*)tl.addresses[0][tensor_loc];
            x += chunk_idx * chunk_size;

            T* y = (T*)tl.addresses[1][tensor_loc];
            y += chunk_idx * chunk_size;

            n -= chunk_idx * chunk_size;

            T r_x[kILP];
            T r_y[kILP];

            // to make things simple, we put aligned case in a different code path
            if(n % kILP == 0 && chunk_size % kILP == 0 && is_aligned(x) && is_aligned(y)) {
                for(int i_start = threadIdx.x; i_start * kILP < n && i_start * kILP < chunk_size; i_start += blockDim.x) {
                    // load
                    load_store(r_x, x, 0 , i_start);
                    load_store(r_y, y, 0 , i_start);
#pragma unroll
                    for(int ii = 0; ii < kILP; ii++) {
                        r_x[ii] = static_cast<T>(op(static_cast<opmath_t>(r_x[ii]),
                                                    alpha * static_cast<opmath_t>(r_y[ii])));
                    }
                    // store
                    load_store(x, r_x, i_start , 0);
                }
            }
            else {
                for(int i_start = 0; i_start < n && i_start < chunk_size; i_start += blockDim.x * kILP) {
#pragma unroll
                    for(int ii = 0; ii < kILP; ii++) {
                        r_x[ii] = 0;
                        r_y[ii] = 0;
                        int i = i_start + threadIdx.x + ii * blockDim.x;
                        if(i < n && i < chunk_size) {
                            r_x[ii] = x[i];
                            r_y[ii] = y[i];
                        }
                    }
#pragma unroll
                    for(int ii = 0; ii < kILP; ii++) {
                        r_x[ii] = static_cast<T>(op(static_cast<opmath_t>(r_x[ii]),
                                                    alpha * static_cast<opmath_t>(r_y[ii])));
                    }
#pragma unroll
                    for(int ii = 0; ii < kILP; ii++) {
                        int i = i_start + threadIdx.x + ii * blockDim.x;
                        if(i < n && i < chunk_size)
                            x[i] = r_x[ii];
                    }
                }
            }
        }
};

template<typename T>
struct BinaryOpListAlphaFunctor {
    template<typename Op> __device__ __forceinline__ void operator() (
        int chunk_size,
        TensorListMetadata<3>& tl,
        Op op,
        typename get_opmath_t<T>::opmath_t alpha) {
            using opmath_t = typename get_opmath_t<T>::opmath_t;

            int tensor_loc = tl.block_to_tensor[blockIdx.x];
            int chunk_idx = tl.block_to_chunk[blockIdx.x];
            int n = tl.sizes[tensor_loc];

            T* x = (T*)tl.addresses[0][tensor_loc];
            x += chunk_idx * chunk_size;

            T* y = (T*)tl.addresses[1][tensor_loc];
            y += chunk_idx * chunk_size;

            T* out = (T*)tl.addresses[2][tensor_loc];
            out += chunk_idx * chunk_size;

            n -= chunk_idx * chunk_size;

            T r_x[kILP];
            T r_y[kILP];

            // to make things simple, we put aligned case in a different code path
            if(n % kILP == 0 && chunk_size % kILP == 0 && is_aligned(x) && is_aligned(y) && is_aligned(out)) {
                for(int i_start = threadIdx.x; i_start * kILP < n && i_start * kILP < chunk_size; i_start += blockDim.x) {
                    // load
                    load_store(r_x, x, 0 , i_start);
                    load_store(r_y, y, 0 , i_start);
#pragma unroll
                    for(int ii = 0; ii < kILP; ii++) {
                        r_x[ii] = static_cast<T>(op(static_cast<opmath_t>(r_x[ii]),
                                                    alpha * static_cast<opmath_t>(r_y[ii])));
                    }
                    // store
                    load_store(out, r_x, i_start , 0);
                }
            }
            else {
                for(int i_start = 0; i_start < n && i_start < chunk_size; i_start += blockDim.x * kILP) {
#pragma unroll
                    for(int ii = 0; ii < kILP; ii++) {
                        r_x[ii] = 0;
                        r_y[ii] = 0;
                        int i = i_start + threadIdx.x + ii * blockDim.x;
                        if(i < n && i < chunk_size) {
                            r_x[ii] = x[i];
                            r_y[ii] = y[i];
                        }
                    }
#pragma unroll
                    for(int ii = 0; ii < kILP; ii++) {
                        r_x[ii] = static_cast<T>(op(static_cast<opmath_t>(r_x[ii]),
                                                    alpha * static_cast<opmath_t>(r_y[ii])));
                    }
#pragma unroll
                    for(int ii = 0; ii < kILP; ii++) {
                        int i = i_start + threadIdx.x + ii * blockDim.x;
                        if(i < n && i < chunk_size)
                            out[i] = r_x[ii];
                    }
                }
            }
        }
};

template<typename T>
struct UnaryOpFunctor_ {
    template<typename Op> __device__ __forceinline__ void operator() (
        int chunk_size,
        TensorListMetadata<1>& tl,
        Op op) {
            using opmath_t = typename get_opmath_t<T>::opmath_t;

            int tensor_loc = tl.block_to_tensor[blockIdx.x];
            int chunk_idx = tl.block_to_chunk[blockIdx.x];
            int n = tl.sizes[tensor_loc];

            T* x = (T*)tl.addresses[0][tensor_loc];
            x += chunk_idx * chunk_size;

            n -= chunk_idx * chunk_size;

            T r_x[kILP];

            // to make things simple, we put aligned case in a different code path
            if(n % kILP == 0 && chunk_size % kILP == 0 && is_aligned(x)) {
                for(int i_start = threadIdx.x; i_start * kILP < n && i_start * kILP < chunk_size; i_start += blockDim.x) {
                    // load
                    load_store(r_x, x, 0 , i_start);
#pragma unroll
                    for(int ii = 0; ii < kILP; ii++) {
                        r_x[ii] = static_cast<T>(op(static_cast<opmath_t>(r_x[ii])));
                    }
                    // store
                    load_store(x, r_x, i_start, 0);
                }
            }
            else {
                for(int i_start = 0; i_start < n && i_start < chunk_size; i_start += blockDim.x * kILP) {
#pragma unroll
                    for(int ii = 0; ii < kILP; ii++) {
                        r_x[ii] = 0;
                        int i = i_start + threadIdx.x + ii * blockDim.x;
                        if(i < n && i < chunk_size) {
                            r_x[ii] = x[i];
                        }
                    }
#pragma unroll
                    for(int ii = 0; ii < kILP; ii++) {
                        r_x[ii] = static_cast<T>(op(static_cast<opmath_t>(r_x[ii])));
                    }
#pragma unroll
                    for(int ii = 0; ii < kILP; ii++) {
                        int i = i_start + threadIdx.x + ii * blockDim.x;
                        if(i < n && i < chunk_size)
                            x[i] = r_x[ii];
                    }
                }
            }
        }
};

template<typename T>
struct UnaryOpFunctor {
    template<typename Op> __device__ __forceinline__ void operator() (
        int chunk_size,
        TensorListMetadata<2>& tl,
        Op op) {
            using opmath_t = typename get_opmath_t<T>::opmath_t;

            int tensor_loc = tl.block_to_tensor[blockIdx.x];
            int chunk_idx = tl.block_to_chunk[blockIdx.x];
            int n = tl.sizes[tensor_loc];

            T* x = (T*)tl.addresses[0][tensor_loc];
            x += chunk_idx * chunk_size;

            T* out = (T*)tl.addresses[1][tensor_loc];
            out += chunk_idx * chunk_size;

            n -= chunk_idx * chunk_size;

            T r_x[kILP];

            // to make things simple, we put aligned case in a different code path
            if(n % kILP == 0 && chunk_size % kILP == 0 && is_aligned(x) && is_aligned(out)) {
                for(int i_start = threadIdx.x; i_start * kILP < n && i_start * kILP < chunk_size; i_start += blockDim.x) {
                    // load
                    load_store(r_x, x, 0 , i_start);
#pragma unroll
                    for(int ii = 0; ii < kILP; ii++) {
                        r_x[ii] = static_cast<T>(op(static_cast<opmath_t>(r_x[ii])));
                    }
                    // store
                    load_store(out, r_x, i_start, 0);
                }
            }
            else {
                for(int i_start = 0; i_start < n && i_start < chunk_size; i_start += blockDim.x * kILP) {
#pragma unroll
                    for(int ii = 0; ii < kILP; ii++) {
                        r_x[ii] = 0;
                        int i = i_start + threadIdx.x + ii * blockDim.x;
                        if(i < n && i < chunk_size) {
                            r_x[ii] = x[i];
                        }
                    }
#pragma unroll
                    for(int ii = 0; ii < kILP; ii++) {
                        r_x[ii] = static_cast<T>(op(static_cast<opmath_t>(r_x[ii])));
                    }
#pragma unroll
                    for(int ii = 0; ii < kILP; ii++) {
                        int i = i_start + threadIdx.x + ii * blockDim.x;
                        if(i < n && i < chunk_size)
                            out[i] = r_x[ii];
                    }
                }
            }
        }
};

template<typename T>
struct PointwiseOpFunctor_ {
    template<typename Op> __device__ __forceinline__ void operator() (
        int chunk_size,
        TensorListMetadata<3>& tl,
        Op op,
        typename get_opmath_t<T>::opmath_t scalar) {
            using opmath_t = typename get_opmath_t<T>::opmath_t;

            int tensor_loc = tl.block_to_tensor[blockIdx.x];
            int chunk_idx = tl.block_to_chunk[blockIdx.x];
            int n = tl.sizes[tensor_loc];

            T* x = (T*)tl.addresses[0][tensor_loc];
            x += chunk_idx * chunk_size;

            T* y = (T*)tl.addresses[1][tensor_loc];
            y += chunk_idx * chunk_size;

            T* z = (T*)tl.addresses[2][tensor_loc];
            z += chunk_idx * chunk_size;

            n -= chunk_idx * chunk_size;

            T r_x[kILP];
            T r_y[kILP];
            T r_z[kILP];

            // to make things simple, we put aligned case in a different code path
            if(n % kILP == 0 && chunk_size % kILP == 0 && is_aligned(x) && is_aligned(y) && is_aligned(z)) {
                for(int i_start = threadIdx.x; i_start * kILP < n && i_start * kILP < chunk_size; i_start += blockDim.x) {
                    // load
                    load_store(r_x, x, 0 , i_start);
                    load_store(r_y, y, 0 , i_start);
                    load_store(r_z, z, 0 , i_start);
#pragma unroll
                    for(int ii = 0; ii < kILP; ii++) {
                        r_x[ii] = static_cast<T>(static_cast<opmath_t>(r_x[ii]) +
                                                 scalar * op(static_cast<opmath_t>(r_y[ii]),
                                                             static_cast<opmath_t>(r_z[ii])));
                    }
                    // store
                    load_store(x, r_x, i_start, 0);
                }
            }
            else {
                for(int i_start = 0; i_start < n && i_start < chunk_size; i_start += blockDim.x * kILP) {
#pragma unroll
                    for(int ii = 0; ii < kILP; ii++) {
                        r_x[ii] = 0;
                        r_y[ii] = 0;
                        r_z[ii] = 0;
                        int i = i_start + threadIdx.x + ii * blockDim.x;
                        if(i < n && i < chunk_size) {
                            r_x[ii] = x[i];
                            r_y[ii] = y[i];
                            r_z[ii] = z[i];
                        }
                    }
#pragma unroll
                    for(int ii = 0; ii < kILP; ii++) {
                        r_x[ii] = static_cast<T>(static_cast<opmath_t>(r_x[ii]) +
                                                 scalar * op(static_cast<opmath_t>(r_y[ii]),
                                                             static_cast<opmath_t>(r_z[ii])));
                    }
#pragma unroll
                    for(int ii = 0; ii < kILP; ii++) {
                        int i = i_start + threadIdx.x + ii * blockDim.x;
                        if(i < n && i < chunk_size)
                            x[i] = r_x[ii];
                    }
                }
            }
        }
};

template<typename T>
struct PointwiseOpFunctor {
    template<typename Op> __device__ __forceinline__ void operator() (
        int chunk_size,
        TensorListMetadata<4>& tl,
        Op op,
        typename get_opmath_t<T>::opmath_t scalar) {
            using opmath_t = typename get_opmath_t<T>::opmath_t;

            int tensor_loc = tl.block_to_tensor[blockIdx.x];
            int chunk_idx = tl.block_to_chunk[blockIdx.x];
            int n = tl.sizes[tensor_loc];

            T* x = (T*)tl.addresses[0][tensor_loc];
            x += chunk_idx * chunk_size;

            T* y = (T*)tl.addresses[1][tensor_loc];
            y += chunk_idx * chunk_size;

            T* z = (T*)tl.addresses[2][tensor_loc];
            z += chunk_idx * chunk_size;

            T* out = (T*)tl.addresses[3][tensor_loc];
            out += chunk_idx * chunk_size;

            n -= chunk_idx * chunk_size;

            T r_x[kILP];
            T r_y[kILP];
            T r_z[kILP];

            // to make things simple, we put aligned case in a different code path
            if(n % kILP == 0 && chunk_size % kILP == 0 && is_aligned(x) && is_aligned(y) && is_aligned(z) && is_aligned(out)) {
                for(int i_start = threadIdx.x; i_start * kILP < n && i_start * kILP < chunk_size; i_start += blockDim.x) {
                    // load
                    load_store(r_x, x, 0 , i_start);
                    load_store(r_y, y, 0 , i_start);
                    load_store(r_z, z, 0 , i_start);
#pragma unroll
                    for(int ii = 0; ii < kILP; ii++) {
                        r_x[ii] = static_cast<T>(static_cast<opmath_t>(r_x[ii]) +
                                                 scalar * op(static_cast<opmath_t>(r_y[ii]),
                                                             static_cast<opmath_t>(r_z[ii])));
                    }
                    // store
                    load_store(out, r_x, i_start, 0);
                }
            }
            else {
                for(int i_start = 0; i_start < n && i_start < chunk_size; i_start += blockDim.x * kILP) {
#pragma unroll
                    for(int ii = 0; ii < kILP; ii++) {
                        r_x[ii] = 0;
                        r_y[ii] = 0;
                        r_z[ii] = 0;

                        int i = i_start + threadIdx.x + ii * blockDim.x;
                        if(i < n && i < chunk_size) {
                            r_x[ii] = x[i];
                            r_y[ii] = y[i];
                            r_z[ii] = z[i];
                        }
                    }
#pragma unroll
                    for(int ii = 0; ii < kILP; ii++) {
                        r_x[ii] = static_cast<T>(static_cast<opmath_t>(r_x[ii]) +
                                                 scalar * op(static_cast<opmath_t>(r_y[ii]),
                                                             static_cast<opmath_t>(r_z[ii])));
                    }
#pragma unroll
                    for(int ii = 0; ii < kILP; ii++) {
                        int i = i_start + threadIdx.x + ii * blockDim.x;
                        if(i < n && i < chunk_size)
                            out[i] = r_x[ii];
                    }
                }
            }
        }
};

} // namespace

}} // namespace at::native<|MERGE_RESOLUTION|>--- conflicted
+++ resolved
@@ -133,9 +133,6 @@
         }
 };
 
-<<<<<<< HEAD
-template<typename T>
-=======
 template<typename T, template<class> class Op>
 struct BinaryOpScalarListFunctor_ {
     __device__ void operator() (
@@ -251,8 +248,7 @@
         }
 };
 
-template<typename T, template<class> class Op>
->>>>>>> 5195d727
+template<typename T>
 struct BinaryOpListAlphaFunctor_ {
     template<typename Op> __device__ __forceinline__ void operator() (
         int chunk_size,

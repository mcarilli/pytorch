#include <ATen/ATen.h>
#include <torch/library.h>
#include <ATen/NativeFunctions.h>
#include <ATen/autocast_mode.h>

#include <c10/util/intrusive_ptr.h>
#include <c10/core/impl/LocalDispatchKeySet.h>

#include <iostream>
#include <exception>

// pulls in AT_CUDNN_ENABLED() as defined by cmake
#include <ATen/cuda/CUDAConfig.h>

#if AT_CUDNN_ENABLED()
#include <ATen/native/cudnn/RNNUtils.h>
#endif

namespace at {
namespace autocast {

bool is_enabled() {
  return c10::impl::tls_is_dispatch_key_included(DispatchKey::Autocast);
}

void set_enabled(bool new_enabled) {
  c10::impl::tls_set_dispatch_key_included(DispatchKey::Autocast, new_enabled);
}

namespace {
// Imitate Apex and cache some of the casts to streamline parameter reuse.
// Our heuristic is to cache fp16 casts of fp32 model weights (see cached_cast below).
//
// After discussion with @ezyang, the cache uses the following structure:
// The key is the source tensor's TensorImpl*, a proxy for a Tensor uuid that's unchanged
// across shallow copies.  The value is a tuple with a weakref to the source tensor's
// TensorImpl as the first element and the casted tensor as the second element.
//
// The weakref keeps the source's TensorImpl from being deleted.  We need to because we're
// using the source TensorImpl* as the key.  If it were deleted, another random Tensor could
// be allocated whose TensorImpl* happened to have the same value.  This TensorImpl* would
// then mistakenly hit in cache:  a rare, intermittent, unpredictable bug.
//
// I'm not using the weak_intrusive_ptr as the key because it's more difficult to compare
// directly against incoming TensorImpl*s.
using weakref_type = c10::weak_intrusive_ptr<TensorImpl, UndefinedTensorImpl>;
using val_type = std::tuple<weakref_type, Tensor>;
thread_local std::unordered_map<TensorImpl*, val_type> cached_casts;

// nesting tracks the nesting depth of the Python-side context manager.
// When the autocast context manager exits to a nesting level that's outside
// any instance of autocast (which should occur at the end of each forward pass)
// it calls clear_cache() to ensure cached Tensors don't leak outside the autocasting region.
thread_local int nesting = 0;
}

void clear_cache() {
  cached_casts.clear();
}

int increment_nesting() {
  return ++nesting;
}

int decrement_nesting() {
  return --nesting;
}

// Policies correspond to op categories that need code-divergent handling.
// Wrapper templates below are specialized based on a policy template parameter.
enum class CastPolicy : uint8_t {
  fp16 = 0, // Cast all inputs to at::kHalf before running the op.
  fp32, // Cast all inputs to at::kFloat before running the op.
  fp32_set_opt_dtype, // Treats functions (like softmax) that
                      //   1. we'd like to run in fp32 and
                      //   2. have a c10::optional<ScalarType> arg that controls the output type.
                      // fp32_set_opt_dtype wrappers' policy is:  if the output type is already set,
                      // don't touch it, otherwise, set it to at::kFloat.
  fp32_append_dtype, // Treats functions (like norm) that
                     //   1. we'd like to run in fp32 and
                     //   2. have some overloads that accept an output type and other overloads that don't.
                     // fp32_append_dtype wrappers wrap the overloads that don't have an output dtype.
                     // The wrapper policy is:  append at::kFloat to the args, and redispatch to the
                     // type-aware overload.
  promote, // Run in the widest dtype among several args.
};

/********************************************************************
Logic to extract the promote type from any Tensor or TensorList args.
********************************************************************/

// Overload to catch Tensor args.
// If nextArg is floating-point, compare its scalar_type with our
// current best guess for the promote type, and update if necessary.
inline at::ScalarType prioritize(at::ScalarType current, const Tensor& nextArg) {
  if (current == at::kDouble) {
    AT_ERROR("promote type is double in at::autocast::prioritize");
    return current;
  }
  if (nextArg.is_cuda() && nextArg.is_floating_point()) {
    auto next = nextArg.scalar_type();
    if (next == at::kDouble) {
      return current; // ignores double tensors
    } else if (current == at::kFloat || next == at::kFloat) {
      return at::kFloat; // prioritizes float over half
    } else if (current == at::kHalf && next == at::kHalf) {
      return at::kHalf;
    } else {
      AT_ERROR("Unexpected floating ScalarType in at::autocast::prioritize");
      return current;
    }
  } else {
    return current;
  }
}

// Overload to catch TensorList args (for e.g. cat, stack).
// Reuses the overload above to process each Tensor in the list.
inline at::ScalarType prioritize(at::ScalarType current, const TensorList& list) {
  for (const auto& tensor : list) {
    current = prioritize(current, tensor);
  }
  return current;
}

// Template to catch non-Tensor args (no-op that returns current best guess)
template<typename T>
inline at::ScalarType prioritize(at::ScalarType current, T nextArg) {
  return current;
}

// Overload for the tail case.
inline at::ScalarType promote_type(at::ScalarType current) {
  return current;
}

// Unpack args and determine if incoming float16 tensors need to be promoted to float32.
// Non-Tensor arguments are ignored.
template<typename Arg0, typename... Args>
inline at::ScalarType promote_type(at::ScalarType current, Arg0 arg0, Args... args) {
  auto new_current = prioritize(current, arg0);
  return promote_type(new_current, args...);
}

/****************************************************
Logic to apply cached casting to any Tensor argument.
****************************************************/
inline bool is_eligible(const Tensor& arg) {
  return (arg.defined() && arg.is_cuda() && arg.is_floating_point() && (arg.scalar_type() != at::kDouble));
}

// Overload to catch Tensor args
Tensor cached_cast(at::ScalarType to_type, const Tensor& arg) {
  if (is_eligible(arg) && (arg.scalar_type() != to_type)) {
    // Heuristic:  Do what Apex does, and cache fp16 casts of fp32 model weights (leaves).
    // See cached_casts declaration above for detailed strategy.
    bool can_try_cache = (to_type == at::kHalf && arg.scalar_type() == at::kFloat && arg.requires_grad() && arg.is_leaf());
    if (can_try_cache) {
      auto it = cached_casts.find(arg.unsafeGetTensorImpl());
      if (it != cached_casts.end()) {
        return std::get<1>(it->second);
      } else {
        auto casted_arg = arg.to(to_type);
        cached_casts.emplace(arg.unsafeGetTensorImpl(), val_type{weakref_type(arg.getIntrusivePtr()), casted_arg});
        return casted_arg;
      }
    } else {
      return arg.to(to_type);
    }
  } else {
    return arg;
  }
}

// Overload to process optional<Tensor>
c10::optional<Tensor> cached_cast(at::ScalarType to_type, const c10::optional<Tensor>& arg) {
  if (arg.has_value()) {
    return cached_cast(to_type, *arg);
  } else {
    return c10::nullopt;
  }
}

// Overload to process TensorLists
std::vector<Tensor> cached_cast(at::ScalarType to_type, const TensorList& arg) {
  std::vector<Tensor> vec;
  vec.reserve(arg.size());
  for (const auto& t : arg) {
    vec.push_back(cached_cast(to_type, t));
  }
  return vec;
}

// Template to catch non-Tensor args.
template<typename T>
T cached_cast(at::ScalarType to_type, T arg) {
  return arg;
}

/*******************************************************
Logic to flip an output dtype flag.
Keep it simple for now by assuming only one such flag is
present in the argument list.  If I ever need a function
with more than flag I'll figure out something else.
The policy is:
If the user has explicity specified a dtype, respect it.
Otherwise, set it to the autocast type.
********************************************************/

// Overload to catch dtype flags
c10::optional<ScalarType> set_opt_dtype(at::ScalarType to_type, const c10::optional<ScalarType>& dtype) {
  return dtype.has_value() ? dtype : to_type;
}

// Template to catch other args
template<typename T>
inline T set_opt_dtype(at::ScalarType to_type, T arg) {
  return arg;
}

template<typename... Args>
inline bool firstarg_is_eligible(const Tensor& arg, Args... args) {
  return is_eligible(arg);
}

template<typename... Args>
inline at::ScalarType type_from_firstarg(at::ScalarType to_type, const Tensor& arg, Args... args) {
  return (is_eligible(arg) ? to_type : arg.scalar_type());
}

/********************************************************************************************************
Templates to provide wrapper functions

I'm copying the pattern used in core/boxing/impl/WrapFunctionIntoFunctor.h to extract args and return type.
(see also https://stackoverflow.com/questions/46533698/how-to-deduce-argument-list-from-function-pointer)

This strategy uses an exterior "WrapFunction" that extracts arguments on behalf of
(in my case several specializations of) an interior "WrapFunction_".
Interior WrapFunction_ specializations are defined for each CastPolicy.
********************************************************************************************************/

// Base template for WrapFunction_, which is specialized to contain a "call" method each CastPolicy
template<CastPolicy policy, class Redispatch, Redispatch* F, class Ret, class ArgList> struct WrapFunction_ {};

// CastPolicy::fp16
template<class Redispatch, Redispatch* F, class Ret, class... Args>
struct WrapFunction_<CastPolicy::fp16, Redispatch, F, Ret, guts::typelist::typelist<Args...>> {
  static Ret call(Args... args) {
    c10::impl::ExcludeDispatchKeyGuard no_autocast(DispatchKey::Autocast);
    return (*F)(cached_cast(at::kHalf, args)...);
  }
};

// CastPolicy::fp32
template<class Redispatch, Redispatch* F, class Ret, class... Args>
struct WrapFunction_<CastPolicy::fp32, Redispatch, F, Ret, guts::typelist::typelist<Args...>> {
  static Ret call(Args... args) {
    c10::impl::ExcludeDispatchKeyGuard no_autocast(DispatchKey::Autocast);
    return (*F)(cached_cast(at::kFloat, args)...);
  }
};

// CastPolicy::fp32_set_opt_dtype
template<class Redispatch, Redispatch* F, class Ret, class... Args>
struct WrapFunction_<CastPolicy::fp32_set_opt_dtype, Redispatch, F, Ret, guts::typelist::typelist<Args...>> {
  static Ret call(Args... args) {
    c10::impl::ExcludeDispatchKeyGuard no_autocast(DispatchKey::Autocast);
    if (firstarg_is_eligible(args...)) {
      return (*F)(set_opt_dtype(at::kFloat, args)...);
    } else {
      // If ineligible, calls F with unaltered args.  Does not set opt dtype, because setting
      // opt dtype explicitly may interfere with internal implicit promotion decisions.
      return (*F)(args...);
    }
  }
};

// CastPolicy::fp32_append_dtype
template<class Redispatch, Redispatch* F, class Ret, class... Args>
struct WrapFunction_<CastPolicy::fp32_append_dtype, Redispatch, F, Ret, guts::typelist::typelist<Args...>> {
  static Ret call(Args... args) {
    c10::impl::ExcludeDispatchKeyGuard no_autocast(DispatchKey::Autocast);
    at::ScalarType out_type = type_from_firstarg(at::kFloat, args...);
    return (*F)(args..., out_type);
  }
};

// CastPolicy::promote
template<class Redispatch, Redispatch* F, class Ret, class... Args>
struct WrapFunction_<CastPolicy::promote, Redispatch, F, Ret, guts::typelist::typelist<Args...>> {
  static Ret call(Args... args) {
    c10::impl::ExcludeDispatchKeyGuard no_autocast(DispatchKey::Autocast);
    auto to_type = promote_type(at::kHalf, args...);
    return (*F)(cached_cast(to_type, args)...);
  }
};

// Wrapper to infer return_type and parameter_types for WrapFunction_ (imitating core/boxing/impl/WrapFunctionIntoFunctor.h)
template<CastPolicy policy,
         class Registered, // The signature for which we're registering.  The dispatcher's calling code invokes our
                           // registered functions with arguments matching Registered, so we register
                           // WrapFunction_::call methods with a matching signature to properly field those arguments.
                           // guts::function_traits below extracts return_type and parameter_types from Registered,
                           // which WrapFunction_ templates above use to declare their call methods.
         class Redispatch, // The signature for the function we're redispatching to.  In most cases this is the same
                           // as Registered, but for some ops (for example, ops where we append a dtype) it's useful
                           // to redispatch to a function with a different signature.
         Redispatch* F>    // The actual function we're redispatching to.
struct WrapFunction final {
  using type = WrapFunction_<policy,
                             Redispatch,
                             F,
                             typename guts::function_traits<Registered>::return_type,
                             typename guts::function_traits<Registered>::parameter_types>;
};

/*******************************
Banned functions
*******************************/

Tensor binary_cross_entropy_banned(const Tensor &, const Tensor &, const c10::optional<Tensor>&, int64_t) {
  AT_ERROR("torch.nn.functional.binary_cross_entropy and torch.nn.BCELoss are unsafe to autocast.\n"
           "Many models use a sigmoid layer right before the binary cross entropy layer.\n"
           "In this case, combine the two layers using torch.nn.functional.binary_cross_entropy_with_logits\n"
           "or torch.nn.BCEWithLogitsLoss.  binary_cross_entropy_with_logits and BCEWithLogits are\n"
           "safe to autocast.");
}

/***********************************************************
CuDNN RNNs (the weight reflattening needs special attention)
***********************************************************/

// To be registered for the "_cudnn_rnn..." schema.
// _cudnn_rnn is autograd-exposed (test_autocast_cudnn_rnn in test_cuda.py includes a test to confirm)
std::tuple<Tensor,Tensor,Tensor,Tensor,Tensor>
_cudnn_rnn_cast_reflatten(const Tensor & input,
                          TensorList weight,
                          int64_t weight_stride0,
                          const Tensor& weight_buf,
                          const Tensor& hx,
                          const Tensor& cx,
                          int64_t mode,
                          int64_t hidden_size,
                          int64_t num_layers,
                          bool batch_first,
                          double dropout,
                          bool train,
                          bool bidirectional,
                          IntArrayRef batch_sizes,
                          const Tensor & dropout_state) {
#if AT_CUDNN_ENABLED()
  c10::impl::ExcludeDispatchKeyGuard no_autocast(DispatchKey::Autocast);

  for (const auto& t : weight) {
    TORCH_CHECK(weight[0].scalar_type() == t.scalar_type(), "Weight scalar types do not match.");
  }
  TORCH_INTERNAL_ASSERT((weight_stride0 == 2) || (weight_stride0 == 4),
                        "weight_stride0 must be 2 (if no bias) or 4 (if bias).  Received ",
                        weight_stride0);

  Tensor redispatch_weight_buf;
  std::vector<Tensor> redispatch_weight;
  bool needs_cast_and_flatten = (weight_buf.defined() ?
                                 is_eligible(weight_buf) && (weight_buf.scalar_type() != at::kHalf) :
                                 is_eligible(weight[0]) && (weight[0].scalar_type() != at::kHalf));
  if (needs_cast_and_flatten) {
    // this is (and should be) autograd-exposed.
    std::tie(redispatch_weight_buf, redispatch_weight) =
        at::native::cudnn_rnn::copy_weights_to_flat_buf_views(
            weight,
            weight_stride0,
            input.size(-1),
            mode,
            hidden_size,
            num_layers,
            batch_first,
            bidirectional,
            /*flat_buf_datatype=*/at::native::getCudnnDataTypeFromScalarType(at::kHalf), // could just hardcode CUDNN_DATA_HALF
            /*flat_buf_options=*/weight[0].options().dtype(at::kHalf),
            /*set_orig_weights_to_flat_buf=*/false,
            /*allow_type_change=*/true,
            /*include_bias=*/weight_stride0 == 4);
  }

  return at::_cudnn_rnn(
      cached_cast(at::kHalf, input),
      needs_cast_and_flatten ? TensorList(redispatch_weight) : weight,
      weight_stride0,
      needs_cast_and_flatten ? redispatch_weight_buf : weight_buf,
      cached_cast(at::kHalf, hx),
      cached_cast(at::kHalf, cx),
      mode,
      hidden_size,
      num_layers,
      batch_first,
      dropout,
      train,
      bidirectional,
      batch_sizes,
      dropout_state);
#else // AT_CUDNN_ENABLED()
  AT_ERROR("autocast::_cudnn_rnn_cast_reflatten: ATen not compiled with cuDNN support");
  return {Tensor{}, Tensor{}, Tensor{}, Tensor{}, Tensor{}}; // never reached, placates the compiler
#endif // AT_CUDNN_ENABLED()
}


#ifndef USE_STATIC_DISPATCH
namespace {
/*****************************************************************************************************************
This section performs load-time registration for autocast wrappers.

It's debatable at what level operations should be patched.  We'd like casts to be autograd-exposed
and precede autograd history recording, so that for fp16 ops, input tensors are saved for backward
in fp16 rather than fp32.  Saving inputs in fp16 can significantly reduce a model's memory footprint.

Option 1 (strawman):  Patch only at the level of explicit calls into cudnn/cublas (cudnn_convolution, etc),
because those are the code paths that are guaranteed to use Tensor Cores, therefore they're the ones that
will benefit most from fp16.   Potential pitfall:  convolutions (and other ops) are wrapped in several
layers of at::* calls.  If one of those happens to record autograd history, then we've lost the
opportunity to save inputs in fp16.

Option 2:  Patch the Python-exposed surface of calls, to make 100% sure autograd history
recording can't sneak in ahead of autocast.  This mirrors Apex most closely.

I think Option 2 is the right answer for all ops, not just convolutions.  Option 2 is what I implement here.
*****************************************************************************************************************/

/********************************************************************************************************************
Explicit registration for out-of-place ops

The stuff below could be codegenned.  Ed said
> you are going to have to write the function definition at some point, I wouldn't try to get clever about it
Therefore, for the moment, this is all copy pasted in from VariableTypeEverything.cpp with appropriate substitutions.
********************************************************************************************************************/

// Workaround for a compiler bug in VS 2017 (versions < 15.8).  See comments in autocast_VS2017_helper.h.
#ifdef _MSC_VER
  #if _MSC_VER >= 1915
    // With VS 15.8+, template directly on at:: functions.
    #define ADD_NS(RAW_OP) at::RAW_OP
  #else
    // If we're compiling with the buggy VS, pull in local wrappers to template on.
    #include <ATen/autocast_VS2017_helper.h>
    #define ADD_NS(RAW_OP) autocastVS2017Helper::RAW_OP
  #endif
#else
  // With other compilers, template directly on at:: functions.
  #define ADD_NS(RAW_OP) at::RAW_OP
#endif

// Common cases where registration signature matches redispatch signature
// (that's why SIGNATURE is repeated in the WrapFunction instantiation)
#define KERNEL(FUNC, REGISTER_NAME, SIGNATURE, POLICY) \
  m.impl(REGISTER_NAME, \
    &WrapFunction<CastPolicy::POLICY, SIGNATURE, SIGNATURE, &FUNC>::type::call);

#define KERNEL_UNBOXED_ONLY(FUNC, REGISTER_NAME, SIGNATURE, POLICY) \
  m.impl_UNBOXED(REGISTER_NAME, \
    &WrapFunction<CastPolicy::POLICY, SIGNATURE, SIGNATURE, &FUNC>::type::call);

// Less-common but still useful case: redispatching to a function with a new signature (e.g. appending a dtype)
#define KERNEL_UNBOXED_ONLY_DIFFERENT_REDISPATCH_SIGNATURE(REDISPATCH_FUNC, REGISTER_NAME, REGISTER_SIGNATURE, REDISPATCH_SIGNATURE, POLICY) \
  m.impl_UNBOXED(REGISTER_NAME, \
    &WrapFunction<CastPolicy::POLICY, REGISTER_SIGNATURE, REDISPATCH_SIGNATURE, &REDISPATCH_FUNC>::type::call);

/*****************************************
Explicit registration for out-of-place ops
*****************************************/
TORCH_LIBRARY_IMPL(_, Autocast, m) {
  m.fallback(torch::CppFunction::makeFallthrough());
}

TORCH_LIBRARY_IMPL(aten, Autocast, m) {
<<<<<<< HEAD
  KERNEL_UNBOXED_ONLY(ADD_NS(_convolution), "_convolution", Tensor (const Tensor &, const Tensor &, const Tensor &, IntArrayRef, IntArrayRef, IntArrayRef, bool, IntArrayRef, int64_t, bool, bool, bool), fp16)
  KERNEL_UNBOXED_ONLY(ADD_NS(_convolution_nogroup), "_convolution_nogroup", Tensor (const Tensor &, const Tensor &, const Tensor &, IntArrayRef, IntArrayRef, IntArrayRef, bool, IntArrayRef), fp16)
  KERNEL_UNBOXED_ONLY(ADD_NS(conv1d), "conv1d", Tensor (const Tensor &, const Tensor &, const Tensor &, IntArrayRef, IntArrayRef, IntArrayRef, int64_t), fp16)
  KERNEL_UNBOXED_ONLY(ADD_NS(conv2d), "conv2d", Tensor (const Tensor &, const Tensor &, const Tensor &, IntArrayRef, IntArrayRef, IntArrayRef, int64_t), fp16)
  KERNEL_UNBOXED_ONLY(ADD_NS(conv3d), "conv3d", Tensor (const Tensor &, const Tensor &, const Tensor &, IntArrayRef, IntArrayRef, IntArrayRef, int64_t), fp16)
  KERNEL_UNBOXED_ONLY(ADD_NS(conv_tbc), "conv_tbc", Tensor (const Tensor &, const Tensor &, const Tensor &, int64_t), fp16)
  KERNEL_UNBOXED_ONLY(ADD_NS(conv_transpose1d), "conv_transpose1d", Tensor (const Tensor &, const Tensor &, const Tensor &, IntArrayRef, IntArrayRef, IntArrayRef, int64_t, IntArrayRef), fp16)
  KERNEL_UNBOXED_ONLY(ADD_NS(conv_transpose2d), "conv_transpose2d.input", Tensor (const Tensor &, const Tensor &, const Tensor &, IntArrayRef, IntArrayRef, IntArrayRef, int64_t, IntArrayRef), fp16)
  KERNEL_UNBOXED_ONLY(ADD_NS(conv_transpose3d), "conv_transpose3d.input", Tensor (const Tensor &, const Tensor &, const Tensor &, IntArrayRef, IntArrayRef, IntArrayRef, int64_t, IntArrayRef), fp16)
  KERNEL_UNBOXED_ONLY(ADD_NS(convolution), "convolution", Tensor (const Tensor &, const Tensor &, const Tensor &, IntArrayRef, IntArrayRef, IntArrayRef, bool, IntArrayRef, int64_t), fp16)
  KERNEL_UNBOXED_ONLY(ADD_NS(cudnn_convolution), "cudnn_convolution.deprecated", Tensor (const Tensor &, const Tensor &, const Tensor &, IntArrayRef, IntArrayRef, IntArrayRef, int64_t, bool, bool), fp16)
  KERNEL_UNBOXED_ONLY(ADD_NS(cudnn_convolution_transpose), "cudnn_convolution_transpose.deprecated", Tensor (const Tensor &, const Tensor &, const Tensor &, IntArrayRef, IntArrayRef, IntArrayRef, IntArrayRef, int64_t, bool, bool), fp16)
  KERNEL_UNBOXED_ONLY(ADD_NS(cudnn_convolution), "cudnn_convolution", Tensor (const Tensor &, const Tensor &, IntArrayRef, IntArrayRef, IntArrayRef, int64_t, bool, bool), fp16)
  KERNEL_UNBOXED_ONLY(ADD_NS(cudnn_convolution_transpose), "cudnn_convolution_transpose", Tensor (const Tensor &, const Tensor &, IntArrayRef, IntArrayRef, IntArrayRef, IntArrayRef, int64_t, bool, bool), fp16)
  m.impl_UNBOXED("_cudnn_rnn", &_cudnn_rnn_cast_reflatten);
=======
  KERNEL(ADD_NS(_convolution), "_convolution", Tensor (const Tensor &, const Tensor &, const c10::optional<Tensor>&, IntArrayRef, IntArrayRef, IntArrayRef, bool, IntArrayRef, int64_t, bool, bool, bool), fp16)
  KERNEL(ADD_NS(_convolution_nogroup), "_convolution_nogroup", Tensor (const Tensor &, const Tensor &, const c10::optional<Tensor>&, IntArrayRef, IntArrayRef, IntArrayRef, bool, IntArrayRef), fp16)
  KERNEL(ADD_NS(conv1d), "conv1d", Tensor (const Tensor &, const Tensor &, const c10::optional<Tensor>&, IntArrayRef, IntArrayRef, IntArrayRef, int64_t), fp16)
  KERNEL(ADD_NS(conv2d), "conv2d", Tensor (const Tensor &, const Tensor &, const c10::optional<Tensor>&, IntArrayRef, IntArrayRef, IntArrayRef, int64_t), fp16)
  KERNEL(ADD_NS(conv3d), "conv3d", Tensor (const Tensor &, const Tensor &, const c10::optional<Tensor>&, IntArrayRef, IntArrayRef, IntArrayRef, int64_t), fp16)
  KERNEL(ADD_NS(conv_tbc), "conv_tbc", Tensor (const Tensor &, const Tensor &, const Tensor &, int64_t), fp16)
  KERNEL(ADD_NS(conv_transpose1d), "conv_transpose1d", Tensor (const Tensor &, const Tensor &, const c10::optional<Tensor>&, IntArrayRef, IntArrayRef, IntArrayRef, int64_t, IntArrayRef), fp16)
  KERNEL(ADD_NS(conv_transpose2d), "conv_transpose2d.input", Tensor (const Tensor &, const Tensor &, const c10::optional<Tensor>&, IntArrayRef, IntArrayRef, IntArrayRef, int64_t, IntArrayRef), fp16)
  KERNEL(ADD_NS(conv_transpose3d), "conv_transpose3d.input", Tensor (const Tensor &, const Tensor &, const c10::optional<Tensor>&, IntArrayRef, IntArrayRef, IntArrayRef, int64_t, IntArrayRef), fp16)
  KERNEL(ADD_NS(convolution), "convolution", Tensor (const Tensor &, const Tensor &, const c10::optional<Tensor>&, IntArrayRef, IntArrayRef, IntArrayRef, bool, IntArrayRef, int64_t), fp16)
  KERNEL(ADD_NS(cudnn_convolution), "cudnn_convolution.deprecated", Tensor (const Tensor &, const Tensor &, const c10::optional<Tensor>&, IntArrayRef, IntArrayRef, IntArrayRef, int64_t, bool, bool), fp16)
  KERNEL(ADD_NS(cudnn_convolution_transpose), "cudnn_convolution_transpose.deprecated", Tensor (const Tensor &, const Tensor &, const c10::optional<Tensor>&, IntArrayRef, IntArrayRef, IntArrayRef, IntArrayRef, int64_t, bool, bool), fp16)
  KERNEL(ADD_NS(cudnn_convolution), "cudnn_convolution", Tensor (const Tensor &, const Tensor &, IntArrayRef, IntArrayRef, IntArrayRef, int64_t, bool, bool), fp16)
  KERNEL(ADD_NS(cudnn_convolution_transpose), "cudnn_convolution_transpose", Tensor (const Tensor &, const Tensor &, IntArrayRef, IntArrayRef, IntArrayRef, IntArrayRef, int64_t, bool, bool), fp16)
>>>>>>> bfa94487
  KERNEL(ADD_NS(prelu), "prelu", Tensor (const Tensor &, const Tensor &), fp16)
  KERNEL(ADD_NS(addmm), "addmm", Tensor (const Tensor &, const Tensor &, const Tensor &, Scalar, Scalar), fp16)
  KERNEL(ADD_NS(addmv), "addmv", Tensor (const Tensor &, const Tensor &, const Tensor &, Scalar, Scalar), fp16)
  KERNEL(ADD_NS(addr), "addr", Tensor (const Tensor &, const Tensor &, const Tensor &, Scalar, Scalar), fp16)
  KERNEL(ADD_NS(matmul), "matmul", Tensor (const Tensor &, const Tensor &), fp16)
  KERNEL(ADD_NS(mm), "mm", Tensor (const Tensor &, const Tensor &), fp16)
  KERNEL(ADD_NS(mv), "mv", Tensor (const Tensor &, const Tensor &), fp16)
  KERNEL(ADD_NS(linear), "linear", Tensor (const Tensor &, const Tensor &, const c10::optional<Tensor>&), fp16)
  KERNEL(ADD_NS(addbmm), "addbmm", Tensor (const Tensor &, const Tensor &, const Tensor &, Scalar, Scalar), fp16)
  KERNEL(ADD_NS(baddbmm), "baddbmm", Tensor (const Tensor &, const Tensor &, const Tensor &, Scalar, Scalar), fp16)
  KERNEL(ADD_NS(bmm), "bmm", Tensor (const Tensor &, const Tensor &), fp16)
  KERNEL(ADD_NS(chain_matmul), "chain_matmul", Tensor (TensorList), fp16)
  // fp32
  KERNEL(ADD_NS(acos), "acos", Tensor (const Tensor &), fp32)
  KERNEL(ADD_NS(asin), "asin", Tensor (const Tensor &), fp32)
  KERNEL(ADD_NS(cosh), "cosh", Tensor (const Tensor &), fp32)
  KERNEL(ADD_NS(erfinv), "erfinv", Tensor (const Tensor &), fp32)
  KERNEL(ADD_NS(exp), "exp", Tensor (const Tensor &), fp32)
  KERNEL(ADD_NS(expm1), "expm1", Tensor (const Tensor &), fp32)
  KERNEL(ADD_NS(log), "log", Tensor (const Tensor &), fp32)
  KERNEL(ADD_NS(log10), "log10", Tensor (const Tensor &), fp32)
  KERNEL(ADD_NS(log2), "log2", Tensor (const Tensor &), fp32)
  KERNEL(ADD_NS(log1p), "log1p", Tensor (const Tensor &), fp32)
  KERNEL(ADD_NS(reciprocal), "reciprocal", Tensor (const Tensor &), fp32)
  KERNEL(ADD_NS(rsqrt), "rsqrt", Tensor (const Tensor &), fp32)
  KERNEL(ADD_NS(sinh), "sinh", Tensor (const Tensor &), fp32)
  KERNEL(ADD_NS(tan), "tan", Tensor (const Tensor &), fp32)
  KERNEL(ADD_NS(pow), "pow.Tensor_Scalar", Tensor (const Tensor &, Scalar), fp32)
  KERNEL(ADD_NS(pow), "pow.Tensor_Tensor", Tensor (const Tensor &, const Tensor &), fp32)
  KERNEL(ADD_NS(pow), "pow.Scalar", Tensor (Scalar, const Tensor &), fp32)
  KERNEL(ADD_NS(softplus), "softplus", Tensor (const Tensor &, Scalar, Scalar), fp32)
  KERNEL(ADD_NS(gelu), "gelu", Tensor (const Tensor &), fp32)
  KERNEL(ADD_NS(layer_norm), "layer_norm", Tensor (const Tensor &, IntArrayRef, const c10::optional<Tensor>&, const c10::optional<Tensor>&, double, bool), fp32)
  // The macro doesn't like this one so I had to write it out manually.
  m.impl("native_layer_norm",
        TORCH_FN((&WrapFunction<CastPolicy::fp32, std::tuple<Tensor,Tensor,Tensor> (const Tensor &, const c10::optional<Tensor>&, const c10::optional<Tensor>&, int64_t, int64_t, double), std::tuple<Tensor,Tensor,Tensor> (const Tensor &, const c10::optional<Tensor>&, const c10::optional<Tensor>&, int64_t, int64_t, double), &ADD_NS(native_layer_norm)>::type::call)));
  KERNEL(ADD_NS(group_norm), "group_norm", Tensor (const Tensor &, int64_t, const c10::optional<Tensor>&, const c10::optional<Tensor>&, double, bool), fp32)
  KERNEL(ADD_NS(frobenius_norm), "frobenius_norm", Tensor (const Tensor &), fp32)
  KERNEL(ADD_NS(frobenius_norm), "frobenius_norm.dim", Tensor (const Tensor &, IntArrayRef, bool), fp32)
  KERNEL(ADD_NS(nuclear_norm), "nuclear_norm", Tensor (const Tensor &, bool), fp32)
  KERNEL(ADD_NS(nuclear_norm), "nuclear_norm.dim", Tensor (const Tensor &, IntArrayRef, bool), fp32)
  KERNEL(ADD_NS(cosine_similarity), "cosine_similarity", Tensor (const Tensor &, const Tensor &, int64_t, double), fp32)
  KERNEL(ADD_NS(poisson_nll_loss), "poisson_nll_loss", Tensor (const Tensor &, const Tensor &, bool, bool, double, int64_t), fp32)
  KERNEL(ADD_NS(cosine_embedding_loss), "cosine_embedding_loss", Tensor (const Tensor &, const Tensor &, const Tensor &, double, int64_t), fp32)
  KERNEL(ADD_NS(nll_loss), "nll_loss", Tensor (const Tensor &, const Tensor &, const c10::optional<Tensor>&, int64_t, int64_t), fp32)
  KERNEL(ADD_NS(nll_loss2d), "nll_loss2d", Tensor (const Tensor &, const Tensor &, const c10::optional<Tensor>&, int64_t, int64_t), fp32)
  KERNEL(ADD_NS(hinge_embedding_loss), "hinge_embedding_loss", Tensor (const Tensor &, const Tensor &, double, int64_t), fp32)
  KERNEL(ADD_NS(kl_div), "kl_div", Tensor (const Tensor &, const Tensor &, int64_t, bool), fp32)
  KERNEL(ADD_NS(l1_loss), "l1_loss", Tensor (const Tensor &, const Tensor &, int64_t), fp32)
  KERNEL(ADD_NS(smooth_l1_loss), "smooth_l1_loss", Tensor (const Tensor &, const Tensor &, int64_t), fp32)
  KERNEL(ADD_NS(mse_loss), "mse_loss", Tensor (const Tensor &, const Tensor &, int64_t), fp32)
  KERNEL(ADD_NS(margin_ranking_loss), "margin_ranking_loss", Tensor (const Tensor &, const Tensor &, const Tensor &, double, int64_t), fp32)
  KERNEL(ADD_NS(multilabel_margin_loss), "multilabel_margin_loss", Tensor (const Tensor &, const Tensor &, int64_t), fp32)
  KERNEL(ADD_NS(soft_margin_loss), "soft_margin_loss", Tensor (const Tensor &, const Tensor &, int64_t), fp32)
  KERNEL(ADD_NS(triplet_margin_loss), "triplet_margin_loss", Tensor (const Tensor &, const Tensor &, const Tensor &, double, double, double, bool, int64_t), fp32)
  KERNEL(ADD_NS(multi_margin_loss), "multi_margin_loss", Tensor (const Tensor &, const Tensor &, Scalar, Scalar, const c10::optional<Tensor>&, int64_t), fp32)
  KERNEL(ADD_NS(binary_cross_entropy_with_logits), "binary_cross_entropy_with_logits", Tensor (const Tensor &, const Tensor &, const c10::optional<Tensor>&, const c10::optional<Tensor>&, int64_t), fp32)
  KERNEL(ADD_NS(dist), "dist", Tensor (const Tensor &, const Tensor &, Scalar), fp32)
  KERNEL(ADD_NS(pdist), "pdist", Tensor (const Tensor &, double), fp32)
  KERNEL_UNBOXED_ONLY(ADD_NS(cdist), "cdist", Tensor (const Tensor &, const Tensor &, double, c10::optional<int64_t>), fp32)
  KERNEL(ADD_NS(renorm), "renorm", Tensor (const Tensor &, Scalar, int64_t, Scalar), fp32)
  // fp32_set_opt_dtype
  KERNEL(ADD_NS(prod), "prod", Tensor (const Tensor &, c10::optional<ScalarType>), fp32_set_opt_dtype)
  KERNEL(ADD_NS(prod), "prod.dim_int", Tensor (const Tensor &, int64_t, bool, c10::optional<ScalarType>), fp32_set_opt_dtype)
  KERNEL_UNBOXED_ONLY(ADD_NS(prod), "prod.dim_Dimname", Tensor (const Tensor &, Dimname, bool, c10::optional<ScalarType>), fp32_set_opt_dtype)
  KERNEL(ADD_NS(softmax), "softmax.int", Tensor (const Tensor &, int64_t, c10::optional<ScalarType>), fp32_set_opt_dtype)
  KERNEL_UNBOXED_ONLY(ADD_NS(softmax), "softmax.Dimname", Tensor (const Tensor &, Dimname, c10::optional<ScalarType>), fp32_set_opt_dtype)
  KERNEL(ADD_NS(log_softmax), "log_softmax.int", Tensor (const Tensor &, int64_t, c10::optional<ScalarType>), fp32_set_opt_dtype)
  KERNEL_UNBOXED_ONLY(ADD_NS(log_softmax), "log_softmax.Dimname", Tensor (const Tensor &, Dimname, c10::optional<ScalarType>), fp32_set_opt_dtype)
  KERNEL(ADD_NS(cumprod), "cumprod", Tensor (const Tensor &, int64_t, c10::optional<ScalarType>), fp32_set_opt_dtype)
  KERNEL_UNBOXED_ONLY(ADD_NS(cumprod), "cumprod.dimname", Tensor (const Tensor &, Dimname, c10::optional<ScalarType>), fp32_set_opt_dtype)
  KERNEL(ADD_NS(cumsum), "cumsum", Tensor (const Tensor &, int64_t, c10::optional<ScalarType>), fp32_set_opt_dtype)
  KERNEL_UNBOXED_ONLY(ADD_NS(cumsum), "cumsum.dimname", Tensor (const Tensor &, Dimname, c10::optional<ScalarType>), fp32_set_opt_dtype)
  // commenting these out because they accept an explicit (not-optional) dtype, and we shouldn't try to flip that even
  // when autocasting.
  // KERNEL(ADD_NS(norm), "norm.ScalarOpt_dtype", Tensor (const Tensor &, c10::optional<Scalar>, ScalarType), fp32_set_opt_dtype)
  // KERNEL(ADD_NS(norm), "norm.ScalarOpt_dim_dtype", Tensor (const Tensor &, c10::optional<Scalar>, IntArrayRef, bool, ScalarType), fp32_set_opt_dtype)
  // KERNEL(ADD_NS(norm), "norm.names_ScalarOpt_dim_dtype", Tensor (const Tensor &, c10::optional<Scalar>, DimnameList, bool, ScalarType), fp32_set_opt_dtype)
  KERNEL(ADD_NS(sum), "sum", Tensor (const Tensor &, c10::optional<ScalarType>), fp32_set_opt_dtype)
  KERNEL(ADD_NS(sum), "sum.dim_IntList", Tensor (const Tensor &, IntArrayRef, bool, c10::optional<ScalarType>), fp32_set_opt_dtype)
  KERNEL_UNBOXED_ONLY(ADD_NS(sum), "sum.dim_DimnameList", Tensor (const Tensor &, DimnameList, bool, c10::optional<ScalarType>), fp32_set_opt_dtype)
  // fp32_append_dtype
  // The fp32_append_dtype wrapper overrides implicit promotion behavior.
  // norm does not implicitly promote, but be aware when adding new ops to this policy.
  KERNEL_UNBOXED_ONLY_DIFFERENT_REDISPATCH_SIGNATURE(ADD_NS(norm), "norm.Scalar", Tensor (const Tensor &, Scalar), Tensor (const Tensor &, c10::optional<Scalar>, ScalarType), fp32_append_dtype)
  KERNEL_UNBOXED_ONLY_DIFFERENT_REDISPATCH_SIGNATURE(ADD_NS(norm), "norm.ScalarOpt_dim", Tensor (const Tensor &, c10::optional<Scalar>, IntArrayRef, bool), Tensor (const Tensor &, c10::optional<Scalar>, IntArrayRef, bool, ScalarType), fp32_append_dtype)
  KERNEL_UNBOXED_ONLY_DIFFERENT_REDISPATCH_SIGNATURE(ADD_NS(norm), "norm.names_ScalarOpt_dim", Tensor (const Tensor &, c10::optional<Scalar>, DimnameList, bool), Tensor (const Tensor &, c10::optional<Scalar>, DimnameList, bool, ScalarType), fp32_append_dtype)
  // promote
  KERNEL(ADD_NS(addcdiv), "addcdiv", Tensor (const Tensor &, const Tensor &, const Tensor &, Scalar), promote)
  KERNEL(ADD_NS(addcmul), "addcmul", Tensor (const Tensor &, const Tensor &, const Tensor &, Scalar), promote)
  KERNEL(ADD_NS(atan2), "atan2", Tensor (const Tensor &, const Tensor &), promote)
  KERNEL(ADD_NS(bilinear), "bilinear", Tensor (const Tensor &, const Tensor &, const Tensor &, const c10::optional<Tensor>&), promote)
  KERNEL(ADD_NS(cat), "cat", Tensor (TensorList, int64_t), promote)
  KERNEL_UNBOXED_ONLY(ADD_NS(cat), "cat.names", Tensor (TensorList, Dimname), promote)
  KERNEL(ADD_NS(_cat), "_cat", Tensor (TensorList, int64_t), promote)
  KERNEL(ADD_NS(cross), "cross", Tensor (const Tensor &, const Tensor &, c10::optional<int64_t>), promote)
  KERNEL(ADD_NS(dot), "dot", Tensor (const Tensor &, const Tensor &), promote)
  KERNEL(ADD_NS(equal), "equal", bool (const Tensor &, const Tensor &), promote)
  KERNEL_UNBOXED_ONLY(ADD_NS(index_put), "index_put", Tensor (const Tensor &, TensorList, const Tensor &, bool), promote)
  KERNEL(ADD_NS(stack), "stack", Tensor (TensorList, int64_t), promote)
  KERNEL(ADD_NS(tensordot), "tensordot", Tensor (const Tensor &, const Tensor &, IntArrayRef, IntArrayRef), promote)

  m.impl("binary_cross_entropy",
    TORCH_FN((&at::autocast::binary_cross_entropy_banned)));
}

}
#endif

} // namespace autocast
} // namespace at<|MERGE_RESOLUTION|>--- conflicted
+++ resolved
@@ -472,23 +472,6 @@
 }
 
 TORCH_LIBRARY_IMPL(aten, Autocast, m) {
-<<<<<<< HEAD
-  KERNEL_UNBOXED_ONLY(ADD_NS(_convolution), "_convolution", Tensor (const Tensor &, const Tensor &, const Tensor &, IntArrayRef, IntArrayRef, IntArrayRef, bool, IntArrayRef, int64_t, bool, bool, bool), fp16)
-  KERNEL_UNBOXED_ONLY(ADD_NS(_convolution_nogroup), "_convolution_nogroup", Tensor (const Tensor &, const Tensor &, const Tensor &, IntArrayRef, IntArrayRef, IntArrayRef, bool, IntArrayRef), fp16)
-  KERNEL_UNBOXED_ONLY(ADD_NS(conv1d), "conv1d", Tensor (const Tensor &, const Tensor &, const Tensor &, IntArrayRef, IntArrayRef, IntArrayRef, int64_t), fp16)
-  KERNEL_UNBOXED_ONLY(ADD_NS(conv2d), "conv2d", Tensor (const Tensor &, const Tensor &, const Tensor &, IntArrayRef, IntArrayRef, IntArrayRef, int64_t), fp16)
-  KERNEL_UNBOXED_ONLY(ADD_NS(conv3d), "conv3d", Tensor (const Tensor &, const Tensor &, const Tensor &, IntArrayRef, IntArrayRef, IntArrayRef, int64_t), fp16)
-  KERNEL_UNBOXED_ONLY(ADD_NS(conv_tbc), "conv_tbc", Tensor (const Tensor &, const Tensor &, const Tensor &, int64_t), fp16)
-  KERNEL_UNBOXED_ONLY(ADD_NS(conv_transpose1d), "conv_transpose1d", Tensor (const Tensor &, const Tensor &, const Tensor &, IntArrayRef, IntArrayRef, IntArrayRef, int64_t, IntArrayRef), fp16)
-  KERNEL_UNBOXED_ONLY(ADD_NS(conv_transpose2d), "conv_transpose2d.input", Tensor (const Tensor &, const Tensor &, const Tensor &, IntArrayRef, IntArrayRef, IntArrayRef, int64_t, IntArrayRef), fp16)
-  KERNEL_UNBOXED_ONLY(ADD_NS(conv_transpose3d), "conv_transpose3d.input", Tensor (const Tensor &, const Tensor &, const Tensor &, IntArrayRef, IntArrayRef, IntArrayRef, int64_t, IntArrayRef), fp16)
-  KERNEL_UNBOXED_ONLY(ADD_NS(convolution), "convolution", Tensor (const Tensor &, const Tensor &, const Tensor &, IntArrayRef, IntArrayRef, IntArrayRef, bool, IntArrayRef, int64_t), fp16)
-  KERNEL_UNBOXED_ONLY(ADD_NS(cudnn_convolution), "cudnn_convolution.deprecated", Tensor (const Tensor &, const Tensor &, const Tensor &, IntArrayRef, IntArrayRef, IntArrayRef, int64_t, bool, bool), fp16)
-  KERNEL_UNBOXED_ONLY(ADD_NS(cudnn_convolution_transpose), "cudnn_convolution_transpose.deprecated", Tensor (const Tensor &, const Tensor &, const Tensor &, IntArrayRef, IntArrayRef, IntArrayRef, IntArrayRef, int64_t, bool, bool), fp16)
-  KERNEL_UNBOXED_ONLY(ADD_NS(cudnn_convolution), "cudnn_convolution", Tensor (const Tensor &, const Tensor &, IntArrayRef, IntArrayRef, IntArrayRef, int64_t, bool, bool), fp16)
-  KERNEL_UNBOXED_ONLY(ADD_NS(cudnn_convolution_transpose), "cudnn_convolution_transpose", Tensor (const Tensor &, const Tensor &, IntArrayRef, IntArrayRef, IntArrayRef, IntArrayRef, int64_t, bool, bool), fp16)
-  m.impl_UNBOXED("_cudnn_rnn", &_cudnn_rnn_cast_reflatten);
-=======
   KERNEL(ADD_NS(_convolution), "_convolution", Tensor (const Tensor &, const Tensor &, const c10::optional<Tensor>&, IntArrayRef, IntArrayRef, IntArrayRef, bool, IntArrayRef, int64_t, bool, bool, bool), fp16)
   KERNEL(ADD_NS(_convolution_nogroup), "_convolution_nogroup", Tensor (const Tensor &, const Tensor &, const c10::optional<Tensor>&, IntArrayRef, IntArrayRef, IntArrayRef, bool, IntArrayRef), fp16)
   KERNEL(ADD_NS(conv1d), "conv1d", Tensor (const Tensor &, const Tensor &, const c10::optional<Tensor>&, IntArrayRef, IntArrayRef, IntArrayRef, int64_t), fp16)
@@ -503,7 +486,7 @@
   KERNEL(ADD_NS(cudnn_convolution_transpose), "cudnn_convolution_transpose.deprecated", Tensor (const Tensor &, const Tensor &, const c10::optional<Tensor>&, IntArrayRef, IntArrayRef, IntArrayRef, IntArrayRef, int64_t, bool, bool), fp16)
   KERNEL(ADD_NS(cudnn_convolution), "cudnn_convolution", Tensor (const Tensor &, const Tensor &, IntArrayRef, IntArrayRef, IntArrayRef, int64_t, bool, bool), fp16)
   KERNEL(ADD_NS(cudnn_convolution_transpose), "cudnn_convolution_transpose", Tensor (const Tensor &, const Tensor &, IntArrayRef, IntArrayRef, IntArrayRef, IntArrayRef, int64_t, bool, bool), fp16)
->>>>>>> bfa94487
+  m.impl_UNBOXED("_cudnn_rnn", &_cudnn_rnn_cast_reflatten);
   KERNEL(ADD_NS(prelu), "prelu", Tensor (const Tensor &, const Tensor &), fp16)
   KERNEL(ADD_NS(addmm), "addmm", Tensor (const Tensor &, const Tensor &, const Tensor &, Scalar, Scalar), fp16)
   KERNEL(ADD_NS(addmv), "addmv", Tensor (const Tensor &, const Tensor &, const Tensor &, Scalar, Scalar), fp16)

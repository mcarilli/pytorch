#include <ATen/ATen.h>
#include <torch/library.h>
#include <ATen/NativeFunctions.h>
#include <ATen/autocast_mode.h>

#include <c10/util/intrusive_ptr.h>
#include <c10/core/impl/LocalDispatchKeySet.h>

#include <iostream>
#include <exception>

namespace at {
namespace autocast {

bool is_enabled() {
  return !c10::impl::tls_is_dispatch_key_excluded(DispatchKey::AutocastCUDA);
}

void set_enabled(bool new_enabled) {
  c10::impl::tls_set_dispatch_key_excluded(DispatchKey::AutocastCUDA, !new_enabled);
}

bool is_cpu_enabled() {
  return !c10::impl::tls_is_dispatch_key_excluded(DispatchKey::AutocastCPU);
}

void set_cpu_enabled(bool new_enabled) {
  c10::impl::tls_set_dispatch_key_excluded(DispatchKey::AutocastCPU, !new_enabled);
}

namespace {
// Imitate Apex and cache some of the casts to streamline parameter reuse.
// Our heuristic is to cache lower_precision_fp casts of fp32 model weights (see cached_cast below).
//
// After discussion with @ezyang, the cache uses the following structure:
// The key is the fp32 source tensor's TensorImpl*, a proxy for a Tensor uuid that's
// unchanged across shallow copies.
// The value is a tuple with a weakref to the source tensor's TensorImpl as the first
// element and the casted tensor as the second element.
//
// The weakref keeps the source's TensorImpl from being deleted.  We need to because we're
// using the source TensorImpl* as the key.  If it were deleted, another random Tensor could
// be allocated whose TensorImpl* happened to have the same value.  This TensorImpl* would
// then mistakenly hit in cache:  a rare, intermittent, unpredictable bug.
//
// I'm not using the weak_intrusive_ptr as the key because it's more difficult to compare
// directly against incoming TensorImpl*s.
using weakref_type = c10::weak_intrusive_ptr<TensorImpl, UndefinedTensorImpl>;
using val_type = std::tuple<weakref_type, Tensor>;
// NOLINTNEXTLINE(cppcoreguidelines-avoid-non-const-global-variables)
thread_local std::unordered_map<TensorImpl*, val_type> cached_casts;

// nesting tracks the nesting depth of the Python-side context manager.
// When the autocast context manager exits to a nesting level that's outside
// any instance of autocast (which should occur at the end of each forward pass)
// it calls clear_cache() to ensure cached Tensors don't leak outside the autocasting region.
// NOLINTNEXTLINE(cppcoreguidelines-avoid-non-const-global-variables)
thread_local int nesting = 0;

// autocast_cpu_dtype is the lower_precision_fp used by AutocastCPU.
thread_local at::ScalarType autocast_cpu_dtype = at::kBFloat16;
}

void clear_cache() {
  cached_casts.clear();
}

int increment_nesting() {
  return ++nesting;
}

int decrement_nesting() {
  return --nesting;
}

at::ScalarType get_autocast_cpu_dtype() {
  return autocast_cpu_dtype;
}

void set_autocast_cpu_dtype(at::ScalarType dtype) {
  TORCH_CHECK(
      dtype == at::kBFloat16,
      "Currently, AutocastCPU only support Bfloat16 as the autocast_cpu_dtype");
  autocast_cpu_dtype = dtype;
}

// Overload to catch Tensor args
// TODO (possible optimization):
// Move cast_cache to an inline function in a header with cached_casts declared as
// extern thread_local in the header.
Tensor cached_cast(at::ScalarType to_type, const Tensor& arg, DeviceType device_type) {
  if (is_eligible(arg, device_type) && (arg.scalar_type() != to_type)) {
    // Heuristic:  Do what Apex does, and cache lower_precision_fp casts of fp32 model weights (leaves).
    // See cached_casts declaration above for detailed strategy.
    bool can_try_cache = (to_type == get_lower_precision_fp_from_device_type(device_type) &&
                         arg.scalar_type() == at::kFloat && arg.requires_grad() &&
                         arg.is_leaf() && !arg.is_view());
    if (can_try_cache) {
      auto it = cached_casts.find(arg.unsafeGetTensorImpl());
      if (it != cached_casts.end()) {
        return std::get<1>(it->second);
      } else {
        auto casted_arg = arg.to(to_type);
        cached_casts.emplace(arg.unsafeGetTensorImpl(), val_type{weakref_type(arg.getIntrusivePtr()), casted_arg});
        return casted_arg;
      }
    } else {
      return arg.to(to_type);
    }
  } else {
    return arg;
  }
}

// Policies correspond to op categories that need code-divergent handling.
// Wrapper templates below are specialized based on a policy template parameter.
enum class CastPolicy : uint8_t {
  lower_precision_fp = 0, // Cast all inputs to lower_precision_fp before running the op.
                          // Currently, lower_precision_fp is fp16 for AutocastCUDA, and is defined by user(default bf16) for AutocastCPU.
  fp32, // Cast all inputs to at::kFloat before running the op.
  fp32_set_opt_dtype, // Treats functions (like softmax) that
                      //   1. we'd like to run in fp32 and
                      //   2. have a c10::optional<ScalarType> arg that controls the output type.
                      // fp32_set_opt_dtype wrappers' policy is:  if the output type is already set,
                      // don't touch it, otherwise, set it to at::kFloat.
  fp32_append_dtype, // Treats functions (like norm) that
                     //   1. we'd like to run in fp32 and
                     //   2. have some overloads that accept an output type and other overloads that don't.
                     // fp32_append_dtype wrappers wrap the overloads that don't have an output dtype.
                     // The wrapper policy is:  append at::kFloat to the args, and redispatch to the
                     // type-aware overload.
  promote, // Run in the widest dtype among several args.
};

/********************************************************************************************************
Templates to provide wrapper functions

I'm copying the pattern used in core/boxing/impl/WrapFunctionIntoFunctor.h to extract args and return type.
(see also https://stackoverflow.com/questions/46533698/how-to-deduce-argument-list-from-function-pointer)

This strategy uses an exterior "WrapFunction" that extracts arguments on behalf of
(in my case several specializations of) an interior "WrapFunction_".
Interior WrapFunction_ specializations are defined for each CastPolicy.
********************************************************************************************************/

// Base template for WrapFunction_, which is specialized to contain a "call" method each CastPolicy
template<CastPolicy policy, DeviceType device_type, class Redispatch, Redispatch* F, class Ret, class ArgList> struct WrapFunction_ {};

// CastPolicy::lower_precision_fp General_DeviceType
template<DeviceType device_type, class Redispatch, Redispatch* F, class Ret, class... Args>
struct WrapFunction_<CastPolicy::lower_precision_fp, device_type, Redispatch, F, Ret, guts::typelist::typelist<Args...>> {
  static Ret call(Args... args) {
    c10::impl::ExcludeDispatchKeyGuard no_autocast(get_autocast_dispatch_key_from_device_type(device_type));
    return (*F)(cached_cast(get_lower_precision_fp_from_device_type(device_type), args, device_type)...);
  }
};

// CastPolicy::fp32 General_DeviceType
template<DeviceType device_type, class Redispatch, Redispatch* F, class Ret, class... Args>
struct WrapFunction_<CastPolicy::fp32, device_type, Redispatch, F, Ret, guts::typelist::typelist<Args...>> {
  static Ret call(Args... args) {
    c10::impl::ExcludeDispatchKeyGuard no_autocast(get_autocast_dispatch_key_from_device_type(device_type));
    return (*F)(cached_cast(at::kFloat, args, device_type)...);
  }
};

// CastPolicy::fp32_set_opt_dtype DeviceType::CUDA
template<class Redispatch, Redispatch* F, class Ret, class... Args>
struct WrapFunction_<CastPolicy::fp32_set_opt_dtype, DeviceType::CUDA, Redispatch, F, Ret, guts::typelist::typelist<Args...>> {
  static Ret call(Args... args) {
    c10::impl::ExcludeDispatchKeyGuard no_autocast(DispatchKey::Autocast);
    if (firstarg_is_eligible(args...)) {
      return (*F)(set_opt_dtype(at::kFloat, args)...);
    } else {
      // If ineligible, calls F with unaltered args.  Does not set opt dtype, because setting
      // opt dtype explicitly may interfere with internal implicit promotion decisions.
      return (*F)(args...);
    }
  }
};

// CastPolicy::fp32_append_dtype DeviceType::CUDA
template<class Redispatch, Redispatch* F, class Ret, class... Args>
struct WrapFunction_<CastPolicy::fp32_append_dtype, DeviceType::CUDA, Redispatch, F, Ret, guts::typelist::typelist<Args...>> {
  static Ret call(Args... args) {
    c10::impl::ExcludeDispatchKeyGuard no_autocast(DispatchKey::Autocast);
    at::ScalarType out_type = type_from_firstarg(at::kFloat, args...);
    return (*F)(args..., out_type);
  }
};

// CastPolicy::promote General_DeviceType
template<DeviceType device_type, class Redispatch, Redispatch* F, class Ret, class... Args>
struct WrapFunction_<CastPolicy::promote, device_type, Redispatch, F, Ret, guts::typelist::typelist<Args...>> {
  static Ret call(Args... args) {
    c10::impl::ExcludeDispatchKeyGuard no_autocast(get_autocast_dispatch_key_from_device_type(device_type));
    auto to_type = promote_type(get_lower_precision_fp_from_device_type(device_type), device_type, args...);
    return (*F)(cached_cast(to_type, args, device_type)...);
  }
};

// Wrapper to infer return_type and parameter_types for WrapFunction_ (imitating core/boxing/impl/WrapFunctionIntoFunctor.h)
template<CastPolicy policy,
         DeviceType device_type,
         class Registered, // The signature for which we're registering.  The dispatcher's calling code invokes our
                           // registered functions with arguments matching Registered, so we register
                           // WrapFunction_::call methods with a matching signature to properly field those arguments.
                           // guts::function_traits below extracts return_type and parameter_types from Registered,
                           // which WrapFunction_ templates above use to declare their call methods.
         class Redispatch, // The signature for the function we're redispatching to.  In most cases this is the same
                           // as Registered, but for some ops (for example, ops where we append a dtype) it's useful
                           // to redispatch to a function with a different signature.
         Redispatch* F>    // The actual function we're redispatching to.
struct WrapFunction final {
  using type = WrapFunction_<policy,
                             device_type,
                             Redispatch,
                             F,
                             typename guts::function_traits<Registered>::return_type,
                             typename guts::function_traits<Registered>::parameter_types>;
};

/*******************************
Banned functions
*******************************/

Tensor binary_cross_entropy_banned(const Tensor &, const Tensor &, const c10::optional<Tensor>&, int64_t) {
  AT_ERROR("torch.nn.functional.binary_cross_entropy and torch.nn.BCELoss are unsafe to autocast.\n"
           "Many models use a sigmoid layer right before the binary cross entropy layer.\n"
           "In this case, combine the two layers using torch.nn.functional.binary_cross_entropy_with_logits\n"
           "or torch.nn.BCEWithLogitsLoss.  binary_cross_entropy_with_logits and BCEWithLogits are\n"
           "safe to autocast.");
}

namespace {
/*****************************************************************************************************************
This section performs load-time registration for autocast wrappers.

It's debatable at what level operations should be patched.  We'd like casts to be autograd-exposed
and precede autograd history recording, so that for lower_precision_fp ops, input tensors are saved for backward
in lower_precision_fp rather than fp32.  Saving inputs in lower_precision_fp can significantly reduce
a model's memory footprint.

Option 1 (strawman):  Patch only at the level of explicit calls into cudnn/cublas (cudnn_convolution, etc),
because those are the code paths that are guaranteed to use Tensor Cores, therefore they're the ones that
will benefit most from lower_precision_fp.   Potential pitfall:  convolutions (and other ops) are wrapped in several
layers of at::* calls.  If one of those happens to record autograd history, then we've lost the
opportunity to save inputs in lower_precision_fp.

Option 2:  Patch the Python-exposed surface of calls, to make 100% sure autograd history
recording can't sneak in ahead of autocast.  This mirrors Apex most closely.

I think Option 2 is the right answer for all ops, not just convolutions.  Option 2 is what I implement here.
*****************************************************************************************************************/

/********************************************************************************************************************
Explicit registration for out-of-place ops

The stuff below could be codegenned.  Ed said
> you are going to have to write the function definition at some point, I wouldn't try to get clever about it
Therefore, for the moment, this is all copy pasted in from VariableTypeEverything.cpp with appropriate substitutions.
********************************************************************************************************************/

#define ADD_NS(RAW_OP) at::RAW_OP

// Common cases where registration signature matches redispatch signature
// (that's why SIGNATURE is repeated in the WrapFunction instantiation)
#define KERNEL(FUNC, REGISTER_NAME, SIGNATURE, POLICY) \
  m.impl(TORCH_SELECTIVE_NAME("aten::" REGISTER_NAME), \
    &WrapFunction<CastPolicy::POLICY, DeviceType::CUDA, SIGNATURE, SIGNATURE, &FUNC>::type::call);

// Less-common but still useful case: redispatching to a function with a new signature (e.g. appending a dtype)
#define KERNEL_DIFFERENT_REDISPATCH_SIGNATURE(REDISPATCH_FUNC, REGISTER_NAME, REGISTER_SIGNATURE, REDISPATCH_SIGNATURE, POLICY) \
  m.impl(TORCH_SELECTIVE_NAME("aten::" REGISTER_NAME), \
    &WrapFunction<CastPolicy::POLICY, DeviceType::CUDA, REGISTER_SIGNATURE, REDISPATCH_SIGNATURE, &REDISPATCH_FUNC>::type::call);

// KERNEL_CPU registration for AutocastCPU
#define KERNEL_CPU(FUNC, REGISTER_NAME, SIGNATURE, POLICY) \
  m.impl(TORCH_SELECTIVE_NAME("aten::" REGISTER_NAME), \
    &WrapFunction<CastPolicy::POLICY, DeviceType::CPU, SIGNATURE, SIGNATURE, &FUNC>::type::call);

/*****************************************
Explicit registration for out-of-place ops
*****************************************/
TORCH_LIBRARY_IMPL(_, Autocast, m) {
  m.fallback(torch::CppFunction::makeFallthrough());
}

TORCH_LIBRARY_IMPL(aten, Autocast, m) {
  // lower_precision_fp
  KERNEL(ADD_NS(_convolution), "_convolution.deprecated", Tensor (const Tensor &, const Tensor &, const c10::optional<Tensor>&, IntArrayRef, IntArrayRef, IntArrayRef, bool, IntArrayRef, int64_t, bool, bool, bool), lower_precision_fp)
  KERNEL(ADD_NS(_convolution), "_convolution", Tensor (const Tensor &, const Tensor &, const c10::optional<Tensor>&, IntArrayRef, IntArrayRef, IntArrayRef, bool, IntArrayRef, int64_t, bool, bool, bool, bool), lower_precision_fp)
  KERNEL(ADD_NS(_convolution_nogroup), "_convolution_nogroup", Tensor (const Tensor &, const Tensor &, const c10::optional<Tensor>&, IntArrayRef, IntArrayRef, IntArrayRef, bool, IntArrayRef), lower_precision_fp)
  KERNEL(ADD_NS(conv1d), "conv1d", Tensor (const Tensor &, const Tensor &, const c10::optional<Tensor>&, IntArrayRef, IntArrayRef, IntArrayRef, int64_t), lower_precision_fp)
  KERNEL(ADD_NS(conv2d), "conv2d", Tensor (const Tensor &, const Tensor &, const c10::optional<Tensor>&, IntArrayRef, IntArrayRef, IntArrayRef, int64_t), lower_precision_fp)
  KERNEL(ADD_NS(conv3d), "conv3d", Tensor (const Tensor &, const Tensor &, const c10::optional<Tensor>&, IntArrayRef, IntArrayRef, IntArrayRef, int64_t), lower_precision_fp)
  KERNEL(ADD_NS(conv_tbc), "conv_tbc", Tensor (const Tensor &, const Tensor &, const Tensor &, int64_t), lower_precision_fp)
  KERNEL(ADD_NS(conv_transpose1d), "conv_transpose1d", Tensor (const Tensor &, const Tensor &, const c10::optional<Tensor>&, IntArrayRef, IntArrayRef, IntArrayRef, int64_t, IntArrayRef), lower_precision_fp)
  KERNEL(ADD_NS(conv_transpose2d), "conv_transpose2d.input", Tensor (const Tensor &, const Tensor &, const c10::optional<Tensor>&, IntArrayRef, IntArrayRef, IntArrayRef, int64_t, IntArrayRef), lower_precision_fp)
  KERNEL(ADD_NS(conv_transpose3d), "conv_transpose3d.input", Tensor (const Tensor &, const Tensor &, const c10::optional<Tensor>&, IntArrayRef, IntArrayRef, IntArrayRef, int64_t, IntArrayRef), lower_precision_fp)
  KERNEL(ADD_NS(convolution), "convolution", Tensor (const Tensor &, const Tensor &, const c10::optional<Tensor>&, IntArrayRef, IntArrayRef, IntArrayRef, bool, IntArrayRef, int64_t), lower_precision_fp)
  KERNEL(ADD_NS(cudnn_convolution), "cudnn_convolution.deprecated", Tensor (const Tensor &, const Tensor &, const c10::optional<Tensor>&, IntArrayRef, IntArrayRef, IntArrayRef, int64_t, bool, bool), lower_precision_fp)
  KERNEL(ADD_NS(cudnn_convolution_transpose), "cudnn_convolution_transpose.deprecated", Tensor (const Tensor &, const Tensor &, const c10::optional<Tensor>&, IntArrayRef, IntArrayRef, IntArrayRef, IntArrayRef, int64_t, bool, bool), lower_precision_fp)
  KERNEL(ADD_NS(cudnn_convolution), "cudnn_convolution.deprecated2", Tensor (const Tensor &, const Tensor &, IntArrayRef, IntArrayRef, IntArrayRef, int64_t, bool, bool), lower_precision_fp)
  KERNEL(ADD_NS(cudnn_convolution_transpose), "cudnn_convolution_transpose.deprecated2", Tensor (const Tensor &, const Tensor &, IntArrayRef, IntArrayRef, IntArrayRef, IntArrayRef, int64_t, bool, bool), lower_precision_fp)
  KERNEL(ADD_NS(cudnn_convolution), "cudnn_convolution", Tensor (const Tensor &, const Tensor &, IntArrayRef, IntArrayRef, IntArrayRef, int64_t, bool, bool, bool), lower_precision_fp)
  KERNEL(ADD_NS(cudnn_convolution_transpose), "cudnn_convolution_transpose", Tensor (const Tensor &, const Tensor &, IntArrayRef, IntArrayRef, IntArrayRef, IntArrayRef, int64_t, bool, bool, bool), lower_precision_fp)
  KERNEL(ADD_NS(prelu), "prelu", Tensor (const Tensor &, const Tensor &), lower_precision_fp)
  KERNEL(ADD_NS(addmm), "addmm", Tensor (const Tensor &, const Tensor &, const Tensor &, const Scalar&, const Scalar&), lower_precision_fp)
  KERNEL(ADD_NS(addmv), "addmv", Tensor (const Tensor &, const Tensor &, const Tensor &, const Scalar&, const Scalar&), lower_precision_fp)
  KERNEL(ADD_NS(addr), "addr", Tensor (const Tensor &, const Tensor &, const Tensor &, const Scalar&, const Scalar&), lower_precision_fp)
  KERNEL(ADD_NS(matmul), "matmul", Tensor (const Tensor &, const Tensor &), lower_precision_fp)
  KERNEL(ADD_NS(mm), "mm", Tensor (const Tensor &, const Tensor &), lower_precision_fp)
  KERNEL(ADD_NS(mv), "mv", Tensor (const Tensor &, const Tensor &), lower_precision_fp)
  KERNEL(ADD_NS(linear), "linear", Tensor (const Tensor &, const Tensor &, const c10::optional<Tensor>&), lower_precision_fp)
  KERNEL(ADD_NS(addbmm), "addbmm", Tensor (const Tensor &, const Tensor &, const Tensor &, const Scalar&, const Scalar&), lower_precision_fp)
  KERNEL(ADD_NS(baddbmm), "baddbmm", Tensor (const Tensor &, const Tensor &, const Tensor &, const Scalar&, const Scalar&), lower_precision_fp)
  KERNEL(ADD_NS(bmm), "bmm", Tensor (const Tensor &, const Tensor &), lower_precision_fp)
  KERNEL(ADD_NS(chain_matmul), "chain_matmul", Tensor (TensorList), lower_precision_fp)
  KERNEL(ADD_NS(linalg_multi_dot), "linalg_multi_dot", Tensor (TensorList), lower_precision_fp)
  // The macro doesn't like these (I think it chokes on commas inside <>) so write them manually
  m.impl(TORCH_SELECTIVE_NAME("aten::_thnn_fused_lstm_cell"),
         TORCH_FN((&WrapFunction<CastPolicy::lower_precision_fp, DeviceType::CUDA,
                                 std::tuple<Tensor,Tensor,Tensor> (const Tensor &, const Tensor &, const Tensor &, const c10::optional<Tensor>&, const c10::optional<Tensor>&),
                                 std::tuple<Tensor,Tensor,Tensor> (const Tensor &, const Tensor &, const Tensor &, const c10::optional<Tensor>&, const c10::optional<Tensor>&),
                                 &ADD_NS(_thnn_fused_lstm_cell)>::type::call)));
  m.impl("_thnn_fused_gru_cell",
         TORCH_FN((&WrapFunction<CastPolicy::lower_precision_fp, DeviceType::CUDA,
                                 std::tuple<Tensor,Tensor> (const Tensor &, const Tensor &, const Tensor &, const c10::optional<Tensor>&, const c10::optional<Tensor>&),
                                 std::tuple<Tensor,Tensor> (const Tensor &, const Tensor &, const Tensor &, const c10::optional<Tensor>&, const c10::optional<Tensor>&),
                                 &ADD_NS(_thnn_fused_gru_cell)>::type::call)));
  m.impl("lstm_cell",
         TORCH_FN((&WrapFunction<CastPolicy::lower_precision_fp, DeviceType::CUDA,
                                 std::tuple<Tensor,Tensor> (const Tensor &, TensorList, const Tensor &, const Tensor &, const c10::optional<Tensor>&, const c10::optional<Tensor>&),
                                 std::tuple<Tensor,Tensor> (const Tensor &, TensorList, const Tensor &, const Tensor &, const c10::optional<Tensor>&, const c10::optional<Tensor>&),
                                 &ADD_NS(lstm_cell)>::type::call)));
  m.impl("gru_cell",
         TORCH_FN((&WrapFunction<CastPolicy::lower_precision_fp, DeviceType::CUDA,
                                 Tensor (const Tensor &, const Tensor &, const Tensor &, const Tensor &, const c10::optional<Tensor>&, const c10::optional<Tensor>&),
                                 Tensor (const Tensor &, const Tensor &, const Tensor &, const Tensor &, const c10::optional<Tensor>&, const c10::optional<Tensor>&),
                                 &ADD_NS(gru_cell)>::type::call)));
  m.impl("rnn_tanh_cell", // tanh unary op is executed as a cuda math library call.
         TORCH_FN((&WrapFunction<CastPolicy::lower_precision_fp, DeviceType::CUDA,
                                 Tensor (const Tensor &, const Tensor &, const Tensor &, const Tensor &, const c10::optional<Tensor>&, const c10::optional<Tensor>&),
                                 Tensor (const Tensor &, const Tensor &, const Tensor &, const Tensor &, const c10::optional<Tensor>&, const c10::optional<Tensor>&),
                                 &ADD_NS(rnn_tanh_cell)>::type::call)));
  m.impl("rnn_relu_cell",
         TORCH_FN((&WrapFunction<CastPolicy::lower_precision_fp, DeviceType::CUDA,
                                 Tensor (const Tensor &, const Tensor &, const Tensor &, const Tensor &, const c10::optional<Tensor>&, const c10::optional<Tensor>&),
                                 Tensor (const Tensor &, const Tensor &, const Tensor &, const Tensor &, const c10::optional<Tensor>&, const c10::optional<Tensor>&),
                                 &ADD_NS(rnn_relu_cell)>::type::call)));
  // fp32
  KERNEL(ADD_NS(acos), "acos", Tensor (const Tensor &), fp32)
  KERNEL(ADD_NS(asin), "asin", Tensor (const Tensor &), fp32)
  KERNEL(ADD_NS(cosh), "cosh", Tensor (const Tensor &), fp32)
  KERNEL(ADD_NS(erfinv), "erfinv", Tensor (const Tensor &), fp32)
  KERNEL(ADD_NS(exp), "exp", Tensor (const Tensor &), fp32)
  KERNEL(ADD_NS(expm1), "expm1", Tensor (const Tensor &), fp32)
  KERNEL(ADD_NS(log), "log", Tensor (const Tensor &), fp32)
  KERNEL(ADD_NS(log10), "log10", Tensor (const Tensor &), fp32)
  KERNEL(ADD_NS(log2), "log2", Tensor (const Tensor &), fp32)
  KERNEL(ADD_NS(log1p), "log1p", Tensor (const Tensor &), fp32)
  KERNEL(ADD_NS(reciprocal), "reciprocal", Tensor (const Tensor &), fp32)
  KERNEL(ADD_NS(rsqrt), "rsqrt", Tensor (const Tensor &), fp32)
  KERNEL(ADD_NS(sinh), "sinh", Tensor (const Tensor &), fp32)
  KERNEL(ADD_NS(tan), "tan", Tensor (const Tensor &), fp32)
  KERNEL(ADD_NS(pow), "pow.Tensor_Scalar", Tensor (const Tensor &, const Scalar&), fp32)
  KERNEL(ADD_NS(pow), "pow.Tensor_Tensor", Tensor (const Tensor &, const Tensor &), fp32)
  KERNEL(ADD_NS(pow), "pow.Scalar", Tensor (const Scalar&, const Tensor &), fp32)
  KERNEL(ADD_NS(softplus), "softplus", Tensor (const Tensor &, const Scalar&, const Scalar&), fp32)
  KERNEL(ADD_NS(layer_norm), "layer_norm", Tensor (const Tensor &, IntArrayRef, const c10::optional<Tensor>&, const c10::optional<Tensor>&, double, bool), fp32)
  // The macro doesn't like this one (I think it chokes on commas inside <>) so write it manually
  m.impl(TORCH_SELECTIVE_NAME("aten::native_layer_norm"),
         TORCH_FN((&WrapFunction<CastPolicy::fp32, DeviceType::CUDA,
                                 std::tuple<Tensor,Tensor,Tensor> (const Tensor&, IntArrayRef, const c10::optional<Tensor>&, const c10::optional<Tensor>&, double),
                                 std::tuple<Tensor,Tensor,Tensor> (const Tensor&, IntArrayRef, const c10::optional<Tensor>&, const c10::optional<Tensor>&, double),
                                 &ADD_NS(native_layer_norm)>::type::call)));
  KERNEL(ADD_NS(group_norm), "group_norm", Tensor (const Tensor &, int64_t, const c10::optional<Tensor>&, const c10::optional<Tensor>&, double, bool), fp32)
  KERNEL(ADD_NS(frobenius_norm), "frobenius_norm", Tensor (const Tensor &), fp32)
  KERNEL(ADD_NS(frobenius_norm), "frobenius_norm.dim", Tensor (const Tensor &, IntArrayRef, bool), fp32)
  KERNEL(ADD_NS(nuclear_norm), "nuclear_norm", Tensor (const Tensor &, bool), fp32)
  KERNEL(ADD_NS(nuclear_norm), "nuclear_norm.dim", Tensor (const Tensor &, IntArrayRef, bool), fp32)
  KERNEL(ADD_NS(cosine_similarity), "cosine_similarity", Tensor (const Tensor &, const Tensor &, int64_t, double), fp32)
  KERNEL(ADD_NS(poisson_nll_loss), "poisson_nll_loss", Tensor (const Tensor &, const Tensor &, bool, bool, double, int64_t), fp32)
  KERNEL(ADD_NS(cosine_embedding_loss), "cosine_embedding_loss", Tensor (const Tensor &, const Tensor &, const Tensor &, double, int64_t), fp32)
  KERNEL(ADD_NS(nll_loss), "nll_loss", Tensor (const Tensor &, const Tensor &, const c10::optional<Tensor>&, int64_t, int64_t), fp32)
  KERNEL(ADD_NS(nll_loss2d), "nll_loss2d", Tensor (const Tensor &, const Tensor &, const c10::optional<Tensor>&, int64_t, int64_t), fp32)
  KERNEL(ADD_NS(hinge_embedding_loss), "hinge_embedding_loss", Tensor (const Tensor &, const Tensor &, double, int64_t), fp32)
  KERNEL(ADD_NS(kl_div), "kl_div", Tensor (const Tensor &, const Tensor &, int64_t, bool), fp32)
  KERNEL(ADD_NS(l1_loss), "l1_loss", Tensor (const Tensor &, const Tensor &, int64_t), fp32)
  KERNEL(ADD_NS(smooth_l1_loss), "smooth_l1_loss", Tensor (const Tensor &, const Tensor &, int64_t, double), fp32)
  KERNEL(ADD_NS(huber_loss), "huber_loss", Tensor (const Tensor &, const Tensor &, int64_t, double), fp32)
  KERNEL(ADD_NS(mse_loss), "mse_loss", Tensor (const Tensor &, const Tensor &, int64_t), fp32)
  KERNEL(ADD_NS(margin_ranking_loss), "margin_ranking_loss", Tensor (const Tensor &, const Tensor &, const Tensor &, double, int64_t), fp32)
  KERNEL(ADD_NS(multilabel_margin_loss), "multilabel_margin_loss", Tensor (const Tensor &, const Tensor &, int64_t), fp32)
  KERNEL(ADD_NS(soft_margin_loss), "soft_margin_loss", Tensor (const Tensor &, const Tensor &, int64_t), fp32)
  KERNEL(ADD_NS(triplet_margin_loss), "triplet_margin_loss", Tensor (const Tensor &, const Tensor &, const Tensor &, double, double, double, bool, int64_t), fp32)
  KERNEL(ADD_NS(multi_margin_loss), "multi_margin_loss", Tensor (const Tensor &, const Tensor &, const Scalar&, const Scalar&, const c10::optional<Tensor>&, int64_t), fp32)
  KERNEL(ADD_NS(binary_cross_entropy_with_logits), "binary_cross_entropy_with_logits", Tensor (const Tensor &, const Tensor &, const c10::optional<Tensor>&, const c10::optional<Tensor>&, int64_t), fp32)
  KERNEL(ADD_NS(dist), "dist", Tensor (const Tensor &, const Tensor &, const Scalar&), fp32)
  KERNEL(ADD_NS(pdist), "pdist", Tensor (const Tensor &, double), fp32)
  KERNEL(ADD_NS(cdist), "cdist", Tensor (const Tensor &, const Tensor &, double, c10::optional<int64_t>), fp32)
  KERNEL(ADD_NS(renorm), "renorm", Tensor (const Tensor &, const Scalar&, int64_t, const Scalar&), fp32)
  // fp32_set_opt_dtype
  KERNEL(ADD_NS(prod), "prod", Tensor (const Tensor &, c10::optional<ScalarType>), fp32_set_opt_dtype)
  KERNEL(ADD_NS(prod), "prod.dim_int", Tensor (const Tensor &, int64_t, bool, c10::optional<ScalarType>), fp32_set_opt_dtype)
  KERNEL(ADD_NS(prod), "prod.dim_Dimname", Tensor (const Tensor &, Dimname, bool, c10::optional<ScalarType>), fp32_set_opt_dtype)
  KERNEL(ADD_NS(softmax), "softmax.int", Tensor (const Tensor &, int64_t, c10::optional<ScalarType>), fp32_set_opt_dtype)
  KERNEL(ADD_NS(softmax), "softmax.Dimname", Tensor (const Tensor &, Dimname, c10::optional<ScalarType>), fp32_set_opt_dtype)
  KERNEL(ADD_NS(log_softmax), "log_softmax.int", Tensor (const Tensor &, int64_t, c10::optional<ScalarType>), fp32_set_opt_dtype)
  KERNEL(ADD_NS(log_softmax), "log_softmax.Dimname", Tensor (const Tensor &, Dimname, c10::optional<ScalarType>), fp32_set_opt_dtype)
  KERNEL(ADD_NS(cumprod), "cumprod", Tensor (const Tensor &, int64_t, c10::optional<ScalarType>), fp32_set_opt_dtype)
  KERNEL(ADD_NS(cumprod), "cumprod.dimname", Tensor (const Tensor &, Dimname, c10::optional<ScalarType>), fp32_set_opt_dtype)
  KERNEL(ADD_NS(cumsum), "cumsum", Tensor (const Tensor &, int64_t, c10::optional<ScalarType>), fp32_set_opt_dtype)
  KERNEL(ADD_NS(cumsum), "cumsum.dimname", Tensor (const Tensor &, Dimname, c10::optional<ScalarType>), fp32_set_opt_dtype)
  // commenting these out because they accept an explicit (not-optional) dtype, and we shouldn't try to flip that even
  // when autocasting.
  // KERNEL(ADD_NS(norm), "norm.ScalarOpt_dtype", Tensor (const Tensor &, c10::optional<Scalar>, ScalarType), fp32_set_opt_dtype)
  // KERNEL(ADD_NS(norm), "norm.ScalarOpt_dim_dtype", Tensor (const Tensor &, c10::optional<Scalar>, IntArrayRef, bool, ScalarType), fp32_set_opt_dtype)
  // KERNEL(ADD_NS(norm), "norm.names_ScalarOpt_dim_dtype", Tensor (const Tensor &, c10::optional<Scalar>, DimnameList, bool, ScalarType), fp32_set_opt_dtype)
  KERNEL(ADD_NS(sum), "sum", Tensor (const Tensor &, c10::optional<ScalarType>), fp32_set_opt_dtype)
  KERNEL(ADD_NS(sum), "sum.dim_IntList", Tensor (const Tensor &, IntArrayRef, bool, c10::optional<ScalarType>), fp32_set_opt_dtype)
  KERNEL(ADD_NS(sum), "sum.dim_DimnameList", Tensor (const Tensor &, DimnameList, bool, c10::optional<ScalarType>), fp32_set_opt_dtype)
  // fp32_append_dtype
  // The fp32_append_dtype wrapper overrides implicit promotion behavior.
  // norm does not implicitly promote, but be aware when adding new ops to this policy.
  KERNEL_DIFFERENT_REDISPATCH_SIGNATURE(ADD_NS(norm), "norm.Scalar", Tensor (const Tensor &, const Scalar&), Tensor (const Tensor &, const c10::optional<Scalar>&, ScalarType), fp32_append_dtype)
  KERNEL_DIFFERENT_REDISPATCH_SIGNATURE(ADD_NS(norm), "norm.ScalarOpt_dim", Tensor (const Tensor &, const c10::optional<Scalar>&, IntArrayRef, bool), Tensor (const Tensor &, const c10::optional<Scalar>&, IntArrayRef, bool, ScalarType), fp32_append_dtype)
  KERNEL_DIFFERENT_REDISPATCH_SIGNATURE(ADD_NS(norm), "norm.names_ScalarOpt_dim", Tensor (const Tensor &, const c10::optional<Scalar>&, DimnameList, bool), Tensor (const Tensor &, const c10::optional<Scalar>&, DimnameList, bool, ScalarType), fp32_append_dtype)
  // promote
  KERNEL(ADD_NS(addcdiv), "addcdiv", Tensor (const Tensor &, const Tensor &, const Tensor &, const Scalar&), promote)
  KERNEL(ADD_NS(addcmul), "addcmul", Tensor (const Tensor &, const Tensor &, const Tensor &, const Scalar&), promote)
  KERNEL(ADD_NS(atan2), "atan2", Tensor (const Tensor &, const Tensor &), promote)
  KERNEL(ADD_NS(bilinear), "bilinear", Tensor (const Tensor &, const Tensor &, const Tensor &, const c10::optional<Tensor>&), promote)
  KERNEL(ADD_NS(cross), "cross", Tensor (const Tensor &, const Tensor &, c10::optional<int64_t>), promote)
  KERNEL(ADD_NS(dot), "dot", Tensor (const Tensor &, const Tensor &), promote)
<<<<<<< HEAD
  KERNEL(ADD_NS(equal), "equal", bool (const Tensor &, const Tensor &), promote)
  KERNEL(ADD_NS(grid_sampler), "grid_sampler", Tensor (const Tensor &, const Tensor &, int64_t, int64_t, bool), promote)
=======
>>>>>>> aae2a3c9
  KERNEL(ADD_NS(index_put), "index_put", Tensor (const Tensor &, const torch::List<c10::optional<Tensor>>&, const Tensor &, bool), promote)
  KERNEL(ADD_NS(tensordot), "tensordot", Tensor (const Tensor &, const Tensor &, IntArrayRef, IntArrayRef), promote)
  KERNEL(ADD_NS(scatter_add), "scatter_add", Tensor (const Tensor&, int64_t, const Tensor&, const Tensor&), promote)

  m.impl(TORCH_SELECTIVE_NAME("aten::binary_cross_entropy"),
         TORCH_FN((&at::autocast::binary_cross_entropy_banned)));
}

TORCH_LIBRARY_IMPL(_, AutocastCPU, m) {
  m.fallback(torch::CppFunction::makeFallthrough());
}

TORCH_LIBRARY_IMPL(aten, AutocastCPU, m) {
  // lower_precision_fp cast policy
  KERNEL_CPU(ADD_NS(conv1d), "conv1d", Tensor (const Tensor &, const Tensor &, const c10::optional<Tensor>&, IntArrayRef, IntArrayRef, IntArrayRef, int64_t), lower_precision_fp)
  KERNEL_CPU(ADD_NS(conv2d), "conv2d", Tensor (const Tensor &, const Tensor &, const c10::optional<Tensor>&, IntArrayRef, IntArrayRef, IntArrayRef, int64_t), lower_precision_fp)
  KERNEL_CPU(ADD_NS(conv3d), "conv3d", Tensor (const Tensor &, const Tensor &, const c10::optional<Tensor>&, IntArrayRef, IntArrayRef, IntArrayRef, int64_t), lower_precision_fp)
  KERNEL_CPU(ADD_NS(_log_softmax), "_log_softmax", Tensor (const Tensor &, int64_t, bool), lower_precision_fp)
  KERNEL_CPU(ADD_NS(bmm), "bmm", Tensor (const Tensor &, const Tensor &), lower_precision_fp)
  KERNEL_CPU(ADD_NS(mm), "mm", Tensor (const Tensor &, const Tensor &), lower_precision_fp)
  KERNEL_CPU(ADD_NS(baddbmm), "baddbmm", Tensor (const Tensor &, const Tensor &, const Tensor &, const Scalar&, const Scalar&), lower_precision_fp)
  KERNEL_CPU(ADD_NS(addmm), "addmm", Tensor (const Tensor &, const Tensor &, const Tensor &, const Scalar&, const Scalar&), lower_precision_fp)
  KERNEL_CPU(ADD_NS(addbmm), "addbmm", Tensor (const Tensor &, const Tensor &, const Tensor &, const Scalar&, const Scalar&), lower_precision_fp)
  KERNEL_CPU(ADD_NS(linear), "linear", Tensor (const Tensor &, const Tensor &, const c10::optional<Tensor> &), lower_precision_fp)

  // fp32 cast policy
  KERNEL_CPU(ADD_NS(conv_transpose3d), "conv_transpose3d.input", Tensor (const Tensor &, const Tensor &, const c10::optional<Tensor> &, IntArrayRef, IntArrayRef, IntArrayRef, int64_t, IntArrayRef), fp32)
  KERNEL_CPU(ADD_NS(batch_norm), "batch_norm", Tensor (const Tensor &, const c10::optional<Tensor> &, const c10::optional<Tensor> &, const c10::optional<Tensor> &, const c10::optional<Tensor> &, bool, double, double, bool), fp32)
  KERNEL_CPU(ADD_NS(max_pool2d), "max_pool2d", Tensor (const Tensor &, IntArrayRef, IntArrayRef, IntArrayRef, IntArrayRef, bool), fp32)
  KERNEL_CPU(ADD_NS(adaptive_avg_pool2d), "adaptive_avg_pool2d", Tensor (const Tensor &, IntArrayRef), fp32)

  KERNEL_CPU(ADD_NS(convolution), "convolution", Tensor (const Tensor &, const Tensor &, const c10::optional<Tensor>&, IntArrayRef, IntArrayRef, IntArrayRef, bool, IntArrayRef, int64_t), fp32)
  KERNEL_CPU(ADD_NS(dropout), "dropout", Tensor (const Tensor &, double, bool), fp32)
  KERNEL_CPU(ADD_NS(avg_pool2d), "avg_pool2d", Tensor (const Tensor &, IntArrayRef, IntArrayRef, IntArrayRef, bool, bool, c10::optional<int64_t>), fp32)
  KERNEL_CPU(ADD_NS(avg_pool3d), "avg_pool3d", Tensor (const Tensor &, IntArrayRef, IntArrayRef, IntArrayRef, bool, bool, c10::optional<int64_t>), fp32)
  KERNEL_CPU(ADD_NS(gelu), "gelu", Tensor (const Tensor &), fp32)
  KERNEL_CPU(ADD_NS(upsample_nearest1d), "upsample_nearest1d", Tensor (const Tensor &, IntArrayRef, c10::optional<double>), fp32)
  KERNEL_CPU(ADD_NS(upsample_nearest1d), "upsample_nearest1d.vec", Tensor (const Tensor &, c10::optional<IntArrayRef>, c10::optional<ArrayRef<double>>), fp32)
  KERNEL_CPU(ADD_NS(upsample_nearest2d), "upsample_nearest2d", Tensor (const Tensor &, IntArrayRef, c10::optional<double>, c10::optional<double>), fp32)
  KERNEL_CPU(ADD_NS(upsample_nearest2d), "upsample_nearest2d.vec", Tensor (const Tensor &, c10::optional<IntArrayRef>, c10::optional<ArrayRef<double>>), fp32)
  KERNEL_CPU(ADD_NS(upsample_nearest3d), "upsample_nearest3d", Tensor (const Tensor &, IntArrayRef, c10::optional<double>, c10::optional<double>, c10::optional<double>), fp32)
  KERNEL_CPU(ADD_NS(upsample_nearest3d), "upsample_nearest3d.vec", Tensor (const Tensor &, c10::optional<IntArrayRef>, c10::optional<ArrayRef<double>>), fp32)
  KERNEL_CPU(ADD_NS(upsample_linear1d), "upsample_linear1d", Tensor (const Tensor &, IntArrayRef, bool, c10::optional<double>), fp32)
  KERNEL_CPU(ADD_NS(upsample_linear1d), "upsample_linear1d.vec", Tensor (const Tensor &, c10::optional<IntArrayRef>, bool, c10::optional<ArrayRef<double>>), fp32)
  KERNEL_CPU(ADD_NS(upsample_bilinear2d), "upsample_bilinear2d", Tensor (const Tensor &, IntArrayRef, bool, c10::optional<double>, c10::optional<double>), fp32)
  KERNEL_CPU(ADD_NS(upsample_bilinear2d), "upsample_bilinear2d.vec", Tensor (const Tensor &, c10::optional<IntArrayRef>, bool, c10::optional<ArrayRef<double>>), fp32)
  KERNEL_CPU(ADD_NS(upsample_trilinear3d), "upsample_trilinear3d", Tensor (const Tensor &, IntArrayRef, bool, c10::optional<double>, c10::optional<double>, c10::optional<double>), fp32)
  KERNEL_CPU(ADD_NS(upsample_trilinear3d), "upsample_trilinear3d.vec", Tensor (const Tensor &, c10::optional<IntArrayRef>, bool, c10::optional<ArrayRef<double>>), fp32)
  KERNEL_CPU(ADD_NS(binary_cross_entropy), "binary_cross_entropy", Tensor (const Tensor &, const Tensor &, const c10::optional<Tensor>&, int64_t), fp32)
  KERNEL_CPU(ADD_NS(binary_cross_entropy_with_logits), "binary_cross_entropy_with_logits", Tensor (const Tensor &, const Tensor &, const c10::optional<Tensor>&, const c10::optional<Tensor>&, int64_t), fp32)
  KERNEL_CPU(ADD_NS(pow), "pow.Tensor_Scalar", Tensor (const Tensor &, const Scalar &), fp32)
  KERNEL_CPU(ADD_NS(pow), "pow.Tensor_Tensor", Tensor (const Tensor &, const Tensor &), fp32)
  KERNEL_CPU(ADD_NS(pow), "pow.Scalar", Tensor (const Scalar&, const Tensor &), fp32)
  KERNEL_CPU(ADD_NS(smooth_l1_loss), "smooth_l1_loss", Tensor (const Tensor &, const Tensor &, int64_t, double), fp32)
  KERNEL_CPU(ADD_NS(reflection_pad1d), "reflection_pad1d", Tensor (const Tensor &, IntArrayRef), fp32)
  KERNEL_CPU(ADD_NS(std), "std", Tensor (const Tensor &, bool), fp32)
  KERNEL_CPU(ADD_NS(std), "std.dim", Tensor (const Tensor &, IntArrayRef, bool, bool), fp32)
  KERNEL_CPU(ADD_NS(instance_norm), "instance_norm", Tensor (const Tensor &, const c10::optional<Tensor>&, const c10::optional<Tensor>&, const c10::optional<Tensor>&, const c10::optional<Tensor>&, bool, double, double, bool), fp32)
  KERNEL_CPU(ADD_NS(fake_quantize_per_tensor_affine), "fake_quantize_per_tensor_affine", Tensor (const Tensor &, double, int64_t, int64_t, int64_t), fp32)

  // promote
  KERNEL_CPU(ADD_NS(cat), "cat", Tensor (TensorList, int64_t), promote)
  KERNEL_CPU(ADD_NS(stack), "stack", Tensor (TensorList, int64_t), promote)

  m.impl(TORCH_SELECTIVE_NAME("aten::topk"),
         TORCH_FN((&WrapFunction<CastPolicy::fp32, DeviceType::CPU,
                                 std::tuple<Tensor,Tensor> (const Tensor &, int64_t, int64_t, bool, bool),
                                 std::tuple<Tensor,Tensor> (const Tensor &, int64_t, int64_t, bool, bool),
                                 &ADD_NS(topk)>::type::call)));

  m.impl(TORCH_SELECTIVE_NAME("aten::sort"),
         TORCH_FN((&WrapFunction<CastPolicy::fp32, DeviceType::CPU,
                                 std::tuple<Tensor,Tensor> (const Tensor &, int64_t, bool),
                                 std::tuple<Tensor,Tensor> (const Tensor &, int64_t, bool),
                                 &ADD_NS(sort)>::type::call)));

   m.impl(TORCH_SELECTIVE_NAME("aten::kthvalue"),
         TORCH_FN((&WrapFunction<CastPolicy::fp32, DeviceType::CPU,
                                 std::tuple<Tensor,Tensor> (const Tensor &, int64_t, int64_t, bool),
                                 std::tuple<Tensor,Tensor> (const Tensor &, int64_t, int64_t, bool),
                                 &ADD_NS(kthvalue)>::type::call)));

   m.impl(TORCH_SELECTIVE_NAME("aten::kthvalue.dimname"),
         TORCH_FN((&WrapFunction<CastPolicy::fp32, DeviceType::CPU,
                                 std::tuple<Tensor,Tensor> (const Tensor &, int64_t, at::Dimname, bool),
                                 std::tuple<Tensor,Tensor> (const Tensor &, int64_t, at::Dimname, bool),
                                 &ADD_NS(kthvalue)>::type::call)));
}
} // namespace
} // namespace autocast
} // namespace at<|MERGE_RESOLUTION|>--- conflicted
+++ resolved
@@ -434,11 +434,7 @@
   KERNEL(ADD_NS(bilinear), "bilinear", Tensor (const Tensor &, const Tensor &, const Tensor &, const c10::optional<Tensor>&), promote)
   KERNEL(ADD_NS(cross), "cross", Tensor (const Tensor &, const Tensor &, c10::optional<int64_t>), promote)
   KERNEL(ADD_NS(dot), "dot", Tensor (const Tensor &, const Tensor &), promote)
-<<<<<<< HEAD
-  KERNEL(ADD_NS(equal), "equal", bool (const Tensor &, const Tensor &), promote)
   KERNEL(ADD_NS(grid_sampler), "grid_sampler", Tensor (const Tensor &, const Tensor &, int64_t, int64_t, bool), promote)
-=======
->>>>>>> aae2a3c9
   KERNEL(ADD_NS(index_put), "index_put", Tensor (const Tensor &, const torch::List<c10::optional<Tensor>>&, const Tensor &, bool), promote)
   KERNEL(ADD_NS(tensordot), "tensordot", Tensor (const Tensor &, const Tensor &, IntArrayRef, IntArrayRef), promote)
   KERNEL(ADD_NS(scatter_add), "scatter_add", Tensor (const Tensor&, int64_t, const Tensor&, const Tensor&), promote)

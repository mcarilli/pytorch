--- conflicted
+++ resolved
@@ -25,12 +25,8 @@
     _compare_trilu_indices, _compare_large_trilu_indices
 from torch.testing._internal.common_utils import TestCase, get_gpu_type, freeze_rng_state, run_tests, \
     PY3, IS_WINDOWS, NO_MULTIPROCESSING_SPAWN, skipIfRocm, \
-<<<<<<< HEAD
-    load_tests, slowTest, skipCUDANonDefaultStreamIf, TEST_WITH_ROCM
+    load_tests, slowTest, skipCUDANonDefaultStreamIf, TEST_WITH_ROCM, TEST_NUMPY
 from torch.testing._internal.autocast_test_lists import AutocastTestLists
-=======
-    load_tests, slowTest, skipCUDANonDefaultStreamIf, TEST_WITH_ROCM, TEST_NUMPY
->>>>>>> 6a76433b
 
 # load_tests from common_utils is used to automatically filter tests for
 # sharding on sandcastle. This line silences flake warnings

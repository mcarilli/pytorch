--- conflicted
+++ resolved
@@ -2084,7 +2084,6 @@
             for t in range(num_threads):
                 self.assertEqual(results[t].sum().item(), size * size)
 
-<<<<<<< HEAD
     def _run_autocast_outofplace(self, op, args, run_as_type, out_type=None):
         with torch.cuda.amp.autocast():
             out_type = out_type if out_type is not None else run_as_type
@@ -2245,7 +2244,5 @@
             self._run_autocast_inplace(op, args, torch.float32)
 
 
-=======
->>>>>>> d08250c2
 if __name__ == '__main__':
     run_tests()
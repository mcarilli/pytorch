--- conflicted
+++ resolved
@@ -127,11 +127,10 @@
   // operators which support autograd.
   XLAPreAutograd,
 
-<<<<<<< HEAD
   // Autocasting precedes VariableTypeId, to ensure casts are autograd-exposed
   // and inputs are saved for backward in the post-autocast type.
   AutocastTensorId,
-=======
+
   // Here are some reserved pre-autograd keys for user-defined backends, see Note [Private use TensorId]
   PrivateUse1_PreAutogradTensorId,
   PrivateUse2_PreAutogradTensorId,
@@ -143,7 +142,6 @@
   // There are a number of alternative modes which may want to handle before
   // autograd; for example, error checking, tracing, profiling or vmap.  They
   // go here.
->>>>>>> 293fa5fc
 
   // TESTING: This is intended to be a generic testing tensor type id.
   // Don't use it for anything real; its only acceptable use is within a single

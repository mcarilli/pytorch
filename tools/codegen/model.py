import re

from dataclasses import dataclass
from typing import List, Sequence, Dict, Optional, Iterator, Tuple, Set, NoReturn
from enum import Enum
import itertools

# A little trick from https://github.com/python/mypy/issues/6366
# for getting mypy to do exhaustiveness checking
# TODO: put this somewhere else, maybe
def assert_never(x: NoReturn) -> NoReturn:
    raise AssertionError("Unhandled type: {}".format(type(x).__name__))

# ~~~~~~~~~~~~~~~~~~~~~~~~~~~~~~~~~~~~~~~~~~~~~~~~~~~~~~~~~~~~~~~~~~~ #
#
#                           DATA MODEL
#
# ~~~~~~~~~~~~~~~~~~~~~~~~~~~~~~~~~~~~~~~~~~~~~~~~~~~~~~~~~~~~~~~~~~~ #
#
# Some general principles for our data model.
#
# - Stop using C++ data types as the internal data representation
#   format.  Instead, the internal data structures are centered
#   around JIT schema representation.  This avoid a big problem
#   with the old codegen where we read in all the types from
#   native_functions.yaml and then immediately had to retranslate
#   them into C++ types.
#
# - More semantic data representation.  Instead of representing
#   everything as dicts and strings, we define dataclasses for
#   every interesting entity the code generation has to deal with.
#   These dataclasses have strong semantic invariants: for example,
#   we generally require them to roundtrip losslessly into the
#   form they were parsed from.  These structures are immutable
#   and you're expected to populate information once during
#   construction.

# Represent a source location; used for better error reporting
@dataclass(frozen=True)
class Location:
    file: str
    line: int

    def __str__(self) -> str:
        return "{}:{}".format(self.file, self.line)

# Valid values of the 'variants' field in native_functions.yaml
Variant = Enum('Variant', ('function', 'method'))

UseC10Dispatcher = Enum('UseC10Dispatcher', (
    'full',
    'with_codegenerated_unboxing_wrapper'
))

# The basic input to the code generation is native_functions.yaml.
# The name "native", BTW, comes from the distinction between native
# functions and legacy TH functions.  The legacy TH functions are gone,
# but the "native" descriptor has stuck.
#
# NativeFunction models a single entry in native_functions.yaml.  Its
# fields roughly correspond to what you would see in the YAML itself,
# but after canonicalization and parsing has occurred.
#
# You can see some of the overall design patterns for how we setup
# dataclasses in this class, but we will defer a complete discussion
# of this at FunctionSchema.
@dataclass(frozen=True)
class NativeFunction:
    # The function schema of the operator in question.  This schema
    # has been parsed; see FunctionSchema for more about its structure.
    # (This type is quoted as we are forward referencing a type
    # defined later in the file.  I opted for this ordering of the
    # classes for expository clarity.)
    func: 'FunctionSchema'

    # Corresponds to the 'use_c10_dispatcher' field.  The default
    # is 'with_codegenerated_unboxing_wrapper'
    use_c10_dispatcher: UseC10Dispatcher

    # Whether or not to omit automatic generation of a DeviceGuard
    device_guard: bool

    # What python module to put the function in
    python_module: Optional[str]

    # TODO: figure out what this does
    category_override: Optional[str]

    # If no variants are specified in native_functions.yaml, this is
    # assumed to be {'function'}.
    variants: Set[Variant]

    # Whether or not we should skip generating registrations for
    # this kernel.  This is a bit of a double-edged sword, as manual
    # registrations don't participate in codegen-based selective build!
    manual_kernel_registration: bool

    # Distinguish between a missing dispatch dict (historically, this
    # means to register a catch-all kernel) and a present but empty
    # dispatch dict (this means register nothing; arguably, this should
    # subsume manual_kernel_registration).
    #
    # TODO: str key could be replaced with more explicit enum
    dispatch: Optional[Dict[str, str]]

    # The location in the YAML file were this native function entry was
    # defined.  This is for conveniently reporting error messages!
    loc: 'Location'

    # NB: The benefit of defining a dataclass is that we automatically get
    # a constructor defined for all the fields we specify.  No need
    # to explicitly write it out.

    @staticmethod
    def from_yaml(ei: Dict[str, object], loc: 'Location') -> 'NativeFunction':
        """
        Parse a NativeFunction from a dictionary as directly parsed
        from native_functions.yaml
        """
        e = ei.copy()

        funcs = e.pop('func')
        assert isinstance(funcs, str), f'not a str: {funcs}'
        func = FunctionSchema.parse(funcs)

        use_c10_dispatcher_s = e.pop('use_c10_dispatcher', None)
        if use_c10_dispatcher_s is None:
            use_c10_dispatcher = UseC10Dispatcher.with_codegenerated_unboxing_wrapper
        elif use_c10_dispatcher_s == 'full':
            use_c10_dispatcher = UseC10Dispatcher.full
        else:
            raise AssertionError(
                f'use_c10_dispatcher must be unset or set to full, got {use_c10_dispatcher}')

        variants_s = e.pop('variants', 'function')
        assert isinstance(variants_s, str)
        variants: Set[Variant] = set()
        for v in variants_s.split(', '):
            if v == 'function':
                variants.add(Variant.function)
            elif v == 'method':
                variants.add(Variant.method)
            else:
                raise AssertionError(f'illegal variant {v}')

        manual_kernel_registration = e.pop('manual_kernel_registration', False)
        assert isinstance(manual_kernel_registration, bool), f'not a bool: {manual_kernel_registration}'

        device_guard = e.pop('device_guard', True)
        assert isinstance(device_guard, bool), f'not a bool: {device_guard}'

        python_module = e.pop('python_module', None)
        assert python_module is None or isinstance(python_module, str), f'not a str: {python_module}'

        category_override = e.pop('category_override', None)
        assert category_override is None or isinstance(category_override, str), f'not a str: {category_override}'

        raw_dispatch = e.pop('dispatch', None)
        assert raw_dispatch is None or isinstance(raw_dispatch, dict), e
        dispatch: Optional[Dict[str, str]] = None
        if raw_dispatch is not None:
            dispatch = {}
            for ks, v in raw_dispatch.items():
                if ks == '__line__':
                    continue  # not worth tracking line numbers for dispatch entries
                assert isinstance(ks, str), e
                assert isinstance(v, str), e
                for k in ks.split(","):
                    dispatch[k.strip()] = v

        e.pop('__line__')
        assert not e, f"leftover entries: {e}"

        return NativeFunction(
            func=func,
            use_c10_dispatcher=use_c10_dispatcher,
            variants=variants,
            manual_kernel_registration=manual_kernel_registration,
            python_module=python_module,
            category_override=category_override,
            dispatch=dispatch,
            device_guard=device_guard,
            loc=loc,
        )

    # __post_init__ functions in dataclasses can be used to do extra
    # validation after construction.
    #
    # Notice that we don't do any type validation here.  In fact, we
    # rely exclusively on mypy to check if you've done types correctly!
    # Validation is for nontrivial invariants that cannot be (conveniently)
    # encoded in the type system.
    def __post_init__(self) -> None:
        if self.func.out_arguments:
            assert self.variants == {Variant.function}, "Native functions with out arguments MUST " \
                "be declared with only function variant; e.g., variants: function; " \
                "otherwise you will tickle a Python argument binding bug " \
                "(which usually manifests itself as the result variable being undefined.)"

# The function schema is undoubtedly the most important data structure
# in all of the codegen, as it defines the type signature for operators,
# and most of the code generation we do is type directed (e.g., look at
# the types, decide what to do.  Think about how we code generate
# C++ function stubs!)
#
# We will also see in this class the general structure for how we model
# data in this code generation.  A few notable properties to point out
# ahead of time:
#
#   - These dataclasses are a *lossless* representation of the strings
#     they are parsed from.  In fact, we assert that given the
#     information stored in the dataclass, we can exactly reconstruct
#     the string we parsed from (and assert this inside the parse
#     definition).  There are a few reasons for this:
#
#       - If you find that it is difficult to reconstruct the string
#         given a dataclass, that is a clue that you are data
#         representation is wrong.
#
#       - It helps ensure that all relevant information is present
#         in the dataclass, so that downstream users aren't tempted
#         to reparse the original string to get some information
#         that was omitted.
#
#       - It forces you to represent the data in-memory in the same way
#         it is recorded textually, which makes the dataclasses easier
#         to understand for someone who is familiar with the
#         textual format.  (As a tradeoff, it means you have to model
#         the syntax, even when it is inconvenient.  But maybe that means
#         the syntax is bad!)  If you don't understand the internal
#         representation, go look at the printing code to see how
#         it maps onto the surface syntax!
#
#       - It makes it easy to test the parsing code, as parsing code
#         that is inconsistent with the string code will fail early
#         and loudly.  (As a tradeoff, it makes the parsing code a bit
#         brittle (in particular, with trivial whitespace changes you
#         are likely to trigger an assert error).
#
#     In general, try to make the __str__ code as simple as possible
#     (even at the cost of more complex parsing logic.)  Additionally,
#     try to minimize redundancy in data representation.  (Precomputed
#     fields are OK though: they are defined as a simple function on
#     the canonical representation in question.)
#
#   - These dataclasses are all frozen; once constructed their
#     values never change.  This makes it easy to tell where any
#     given data came from: just look to the constructor.  As a
#     tradeoff, you can't easily "decorate" a schema with extra
#     information from a post-facto analysis.  We impose this
#     restriction to make these structures more understandable.
#
@dataclass(frozen=True)
class FunctionSchema:
    # The name of the operator this function schema describes.
    name: 'OperatorName'

    # NB: Sequence here is intentional, to make it read only
    arguments: Sequence['Argument']
    kwarg_only_arguments: Sequence['Argument']  # but not including out args
    # Unlike in the previous codegen, we have factored out 'out' arguments
    # in the canonical representation, removing them from kwarg
    # arguments.  This choice is justified by numerous downstream
    # transformations which treat out arguments specially; additionally,
    # you can see that canonicity is not violated!
    out_arguments: Sequence['Argument']  # these are also kwarg-only

    # TODO: Need to handle collisions with argument names at some point
    returns: Sequence['Return']

    def schema_order_arguments(self) -> Iterator['Argument']:
        return itertools.chain(self.arguments, self.kwarg_only_arguments, self.out_arguments)

    @staticmethod
    def parse(func: str) -> 'FunctionSchema':
        # We should probably get a proper parser here
        assert ' -> ' in func, "function schema missing return type (spaces are mandatory)"
        func_decl, return_decl = [x.strip() for x in func.split(' -> ')]
        ops, args = func_decl.split('(', 1)
        assert args[-1] == ")", "Expecting closing )"
        args = args[:-1]
        name = OperatorName.parse(ops)
        arguments, kwarg_only_arguments, out_arguments = parse_arguments(args)
        returns = parse_returns(return_decl)
        r = FunctionSchema(
            name=name,
            arguments=arguments,
            kwarg_only_arguments=kwarg_only_arguments,
            out_arguments=out_arguments,
            returns=returns
        )
        assert str(r) == func, f'{str(r)} != {func}'
        return r

    def __post_init__(self) -> None:
        for arg, ret in zip(self.out_arguments, self.returns):
            assert arg.annotation == ret.annotation, \
                "Out arguments must have matching return Tensor; furthermore, " \
                "the ith-argument needs to correspond to the ith return"
        if self.out_arguments:
            assert len(self.out_arguments) == len(self.returns), \
                "Must return as many arguments as there are out arguments"
        if self.name.name.inplace:
            # TODO: fixme
            if str(self.name) not in [
                    '_amp_non_finite_check_and_unscale_',
<<<<<<< HEAD
                    '_amp_foreach_non_finite_check_and_unscale_',
                    '_foreach_add_.ScalarList',
                    '_foreach_sub_.ScalarList',
                    '_foreach_mul_.ScalarList',
                    '_foreach_div_.ScalarList',
=======
                    '_foreach_add_scalar_list_',
                    '_foreach_sub_scalar_list_',
                    '_foreach_mul_scalar_list_',
                    '_foreach_div_scalar_list_',
>>>>>>> 04be4205
                    '_foreach_add_.Scalar',
                    '_foreach_sub_.Scalar',
                    '_foreach_mul_.Scalar',
                    '_foreach_div_.Scalar',
                    '_foreach_add_.List',
                    '_foreach_sub_.List',
                    '_foreach_mul_.List',
                    '_foreach_div_.List',
                    '_foreach_exp_',
                    '_foreach_sqrt_',
                    '_foreach_addcmul_',
                    '_foreach_addcdiv_']:
                assert len(self.returns) == 1

    def is_out_fn(self) -> bool:
        # Note [is_out_fn]
        #
        # out functions are the variants which take an explicit out= argument
        # to populate into.  We need to know if a schema corresponds to an
        # out function for several reasons:
        #
        #   - They codegen differently in C++ API
        #       - codegen to at::add_out rather than at::add
        #       - out argument is moved to front of C++ argument list
        #
        # out functions are DEFINED to be any function with a keyword-only
        # argument that is mutable.  In principle, this could lead to a
        # false positive if you define a function that mutates a
        # kwarg only argument, but this isn't the "true" output of this
        # function.  A more robust definition that would work in this
        # case would also look at:
        #
        #   - The output types.  Out functions take in the arguments
        #     they mutate and then return them again; this is sort
        #     of "definitionally" what makes something an out function.
        #     Historically, we DO check this for consistency.
        #   - Correspondence with pure variant.  An out function
        #     should have a signature equivalent to its pure variant,
        #     but just with extra kwargs for the output elements.  This
        #     is difficult to actually check for and historically
        #     we only do this check in tools/
        return bool(self.out_arguments)

    def __str__(self) -> str:
        all_arguments: List[str] = []
        all_arguments.extend(map(str, self.arguments))
        if self.kwarg_only_arguments or self.out_arguments:
            all_arguments.append('*')
        all_arguments.extend(map(str, self.kwarg_only_arguments))
        all_arguments.extend(map(str, self.out_arguments))
        all_arguments_str = ', '.join(all_arguments)
        if len(self.returns) == 1:
            returns = str(self.returns[0])  # omit parentheses
        else:
            returns = '(' + ', '.join(map(str, self.returns)) + ')'
        return f'{self.name}({all_arguments_str}) -> {returns}'

# Here is the rest of the data model, described more briefly.

# Simplified version for what actually shows up in built-ins.
# Look at alias_info.h for expanded syntax.  If you need the structure,
# you also need to make this structure recursive so it can be lined
# up with the type components too.  For primitives this isn't really
# necessary
@dataclass(frozen=True)
class Annotation:
    # Typically only has one element.  Not actually a set so
    # we can conveniently assume it is canonically ordered
    alias_set: Sequence[str]
    is_write: bool

    @staticmethod
    def parse(ann: str) -> 'Annotation':
        m = re.match(r'^([a-z])(!?)$', ann)
        assert m is not None, f'unrecognized alias annotation {ann}'
        alias_set = [m.group(1)]
        is_write = m.group(2) == '!'
        r = Annotation(alias_set=alias_set, is_write=is_write)
        assert str(r) == ann, f'{r} != {ann}'
        return r

    def __str__(self) -> str:
        alias_set = '|'.join(self.alias_set)
        is_write = '!' if self.is_write else ''
        return f'{alias_set}{is_write}'

# The base class for the type system.  This is also loosely modeled
# off of jit_type.h, but we've simplified the hierarchy to focus
# in on the aspects of the type system that matter for code generation
# (for example, there's no SingleElementType subclass anymore).
# You never actually construct a Type; usually it's going to be one
# of the subclasses.  If Python had ADTs this would be one!
@dataclass(frozen=True)
class Type:
    @staticmethod
    def parse(t: str) -> 'Type':
        r = Type._parse(t)
        assert str(r) == t, f'{r} != {t}'
        return r

    @staticmethod
    def _parse(t: str) -> 'Type':
        m = re.match(r'^(.+)\?$', t)
        if m is not None:
            return OptionalType(Type.parse(m.group(1)))
        m = re.match(r'^(.+)\[([0-9]+)?\]$', t)
        if m is not None:
            size = int(m.group(2)) if m.group(2) is not None else None
            return ListType(elem=Type.parse(m.group(1)), size=size)
        try:
            return BaseType(BaseTy[t])
        except KeyError:
            raise RuntimeError(f"unrecognized type {t}")

    def __str__(self) -> str:
        raise NotImplementedError

    # WARNING: These concepts are not very well-defined.  For example,
    # is "int?" nullable? How about "int?[]".  They are defined
    # so we can conveniently generate legacy Declarations.yaml but
    # really we should probably just remove these at some point

    def is_tensor_like(self) -> bool:
        raise NotImplementedError

    def is_nullable(self) -> bool:
        raise NotImplementedError

    def is_list_like(self) -> Optional['ListType']:
        raise NotImplementedError

# Base types are simple, atomic types with no further structure
BaseTy = Enum('BaseTy', (
    'Generator',
    'ScalarType',
    'Tensor',
    'int',
    'Dimname',
    'float',
    'str',
    'bool',
    'Layout',
    'Device',
    'Scalar',
    'MemoryFormat',
    'QScheme',
    'Storage',
    'ConstQuantizerPtr',  # TODO: rename
))

@dataclass(frozen=True)
class BaseType(Type):
    name: BaseTy

    def __str__(self) -> str:
        return f'{self.name.name}'

    def is_tensor_like(self) -> bool:
        return self.name == BaseTy.Tensor

    def is_nullable(self) -> bool:
        return False

    def is_list_like(self) -> Optional['ListType']:
        return None

# Optional types may be specified, or may also be validly given None
@dataclass(frozen=True)
class OptionalType(Type):
    elem: Type

    def __str__(self) -> str:
        return f'{self.elem}?'

    def is_tensor_like(self) -> bool:
        return self.elem.is_tensor_like()

    def is_nullable(self) -> bool:
        return True

    def is_list_like(self) -> Optional['ListType']:
        return self.elem.is_list_like()

# List types specify that we may have multiples of an element.  We
# also support explicit sizes on list types, but these have
# some nontrivial semantics!  (However, for C++ API purposes, explicit
# sizes are mostly erased from the type system.)
#
# DANGER WILL ROBINSON: C++ elaboration depends on elem type; e.g.,
# int[] elaborates differently than bool[3]!
@dataclass(frozen=True)
class ListType(Type):
    elem: Type
    size: Optional[int]

    def __str__(self) -> str:
        size = f'{self.size}' if self.size else ''
        return f'{self.elem}[{size}]'

    def is_tensor_like(self) -> bool:
        return self.elem.is_tensor_like()

    def is_nullable(self) -> bool:
        return self.elem.is_nullable()

    def is_list_like(self) -> Optional['ListType']:
        return self

@dataclass(frozen=True)
class Argument:
    # NB: I didn't put kwarg_only as a boolean field here, unlike
    # c10::Argument, so that printing works correctly

    name: str
    type: Type
    default: Optional[str]

    # The semantics of the annotation field are a little strange.
    #
    # Alias annotations parametrize Tensors (since Tensors are the only things
    # that can alias.)  This motivates why I write Tensor(a!)?  (and not, for
    # example, Tensor?(a!)), because the (a!) describes aliasing on the tensor,
    # which may be optional (i.e., the alias annotation should bind first to
    # Tensor, before the optional postfix annotation).
    #
    # However, despite being a property of Tensor, we (and c10::Argument)
    # store the annotation at the top level of the Argument, rather than
    # inside the embedded Tensor type.  In the C++ version of this
    # class, we then go through great lengths to mimic the type
    # structure in the annotation structure so we can correlate
    # annotations with types.
    #
    # Now, it turns out, in all applications in code generation, the
    # structure of annotated types is very simple.  So we just hard
    # code it here.  But if we ever do get anything more complex, this
    # model will have to change!
    annotation: Optional[Annotation]

    @staticmethod
    def parse(arg: str) -> 'Argument':
        name: str
        default: Optional[str]
        type_and_annot, name_and_default = arg.rsplit(' ', 1)
        if '=' in name_and_default:
            name, default = name_and_default.split('=')
        else:
            name = name_and_default
            default = None
        # TODO: deduplicate annotation matching with Return
        match = re.match(r'Tensor\((.+)\)(.*)', type_and_annot)
        annotation: Optional[Annotation]
        if match:
            # If you update this, make sure the __str__ still works too
            assert match.group(2) in ['', '?', '[]'], 'unrecognized alias analysis form with Tensor'
            type_s = 'Tensor' + match.group(2)
            annotation = Annotation.parse(match.group(1))
        else:
            type_s = type_and_annot
            annotation = None
        type = Type.parse(type_s)
        r = Argument(
            name=name,
            type=type,
            default=default,
            annotation=annotation,
        )
        assert str(r) == arg, f'{str(r)} != {arg}'
        return r

    @property
    def is_write(self) -> bool:
        return self.annotation is not None and self.annotation.is_write

    def __str__(self) -> str:
        type = f'{self.type}'
        if self.annotation:
            assert type in ['Tensor', 'Tensor?', 'Tensor[]']
            type = type.replace('Tensor', f'Tensor({self.annotation})')
        if self.name is None:
            return type
        else:
            mb_default = ''
            if self.default:
                mb_default = f'={self.default}'
            return f"{type} {self.name}{mb_default}"


@dataclass(frozen=True)
class Return:
    name: Optional[str]
    type: Type
    annotation: Optional[Annotation]

    @staticmethod
    def parse(arg: str) -> 'Return':
        name: Optional[str]
        if ' ' in arg:
            type_and_annot, name = arg.rsplit(' ', 1)
        else:
            type_and_annot = arg
            name = None
        match = re.match(r'Tensor\((.+)\)(.*)', type_and_annot)
        annotation: Optional[Annotation]
        if match:
            # If you update this, make sure the __str__ still works too
            assert match.group(2) in ['', '?', '[]'], 'unrecognized alias analysis form with Tensor'
            type_s = 'Tensor' + match.group(2)
            annotation = Annotation.parse(match.group(1))
        else:
            type_s = type_and_annot
            annotation = None
        type = Type.parse(type_s)
        r = Return(
            name=name,
            type=type,
            annotation=annotation,
        )
        assert str(r) == arg, f'{str(r)} != {arg}'
        return r

    @property
    def is_write(self) -> bool:
        return self.annotation is not None and self.annotation.is_write

    def __str__(self) -> str:
        type = f'{self.type}'
        if self.annotation:
            assert type in ['Tensor', 'Tensor?', 'Tensor[]']
            type = type.replace('Tensor', f'Tensor({self.annotation})')
        if self.name is None:
            return type
        else:
            return f"{type} {self.name}"


# Names that validly are __iXXX__ indicating inplace operations.
# Taken from https://www.python.org/dev/peps/pep-0203/#new-methods
# NB: PyTorch hasn't actually implemented all of these
AUGMENTED_ASSIGNMENT_NAMES = ['add', 'sub', 'mul', 'div', 'mod', 'pow', 'lshift', 'rshift', 'and', 'xor', 'or']

# A BaseOperatorName is what we think of the operator name, without
# the overload name.  Unusually, we don't represent this as just a
# string; instead, we directly represent a few important semantic
# bits of information we derive from the string: namely whether
# or not it's inplace (add_) and whether or not it's a double-underscore
# method (__add__)
@dataclass(frozen=True)
class BaseOperatorName:
    base: str
    inplace: bool
    dunder_method: bool

    @staticmethod
    def parse(op: str) -> 'BaseOperatorName':
        assert op != ''
        assert not op.endswith('_out'), \
            "_out suffix is reserved and not permitted for operator names; " \
            "did you mean to specify an out overload name instead?"
        m = re.match(r'^__([^_]+)__$', op)
        if m is not None:
            dunder_method = True
            base = m.group(1)
            if any(base == f'i{n}' for n in AUGMENTED_ASSIGNMENT_NAMES):
                inplace = True
                base = base[1:]
            else:
                inplace = False
                # temporary, this is not intrinsically true but
                # has been historically true for dunder methods
                # we support  (but, if we ever got, say, __int__, this would
                # be wrong!)
                assert base[0] != 'i'
        else:
            dunder_method = False
            base = op
            if base[-1] == '_':
                inplace = True
                base = base[:-1]
            else:
                inplace = False
        r = BaseOperatorName(base=base, inplace=inplace, dunder_method=dunder_method)
        assert str(r) == op, f'{str(r)} != {op}'
        return r

    def __str__(self) -> str:
        if self.dunder_method:
            i = 'i' if self.inplace else ''
            return f'__{i}{self.base}__'
        else:
            i = '_' if self.inplace else ''
            return f'{self.base}{i}'

# Operator name is the base operator name along with the (typically not
# user visible) overload string.
@dataclass(frozen=True)
class OperatorName:
    name: BaseOperatorName
    overload_name: str

    @staticmethod
    def parse(op_name: str) -> 'OperatorName':
        if '.' in op_name:
            name, overload_name = op_name.split('.', 1)
        else:
            name = op_name
            overload_name = ''
        r = OperatorName(
            name=BaseOperatorName.parse(name),
            overload_name=overload_name
        )
        assert str(r) == op_name, f'{str(r)} != {op_name}'
        return r

    def __str__(self) -> str:
        if self.overload_name:
            return f"{self.name}.{self.overload_name}"
        else:
            return f"{self.name}"

# Helper functions for parsing argument lists (both inputs and returns)

def parse_returns(return_decl: str) -> Sequence[Return]:
    """
    Input: '()'
    Output: []
    """
    if return_decl == '()':
        return []
    if return_decl[0] == '(' and return_decl[-1] == ')':
        return_decl = return_decl[1:-1]
    returns = []
    for arg in return_decl.split(', '):
        returns.append(Return.parse(arg))
    return returns

def parse_arguments(args: str) -> Tuple[Sequence[Argument], Sequence[Argument], Sequence[Argument]]:
    """
    Input: 'int x, int y, int z'
    Output: positional args, kwarg only args
    """
    arguments: List[Argument] = []
    kwarg_only_arguments: List[Argument] = []
    out_arguments: List[Argument] = []
    arguments_acc = arguments

    # TODO: Use a real parser here; this will get bamboozled
    # by signatures that contain things like std::array<bool, 2> (note the space)
    for arg in args.split(', '):
        if not arg:
            continue
        if arg == '*':
            assert arguments_acc is arguments, "invalid syntax: kwarg-only specifier * can only occur once"
            arguments_acc = kwarg_only_arguments
            continue
        parg = Argument.parse(arg)
        # Currently, we rely directly on the invariant that there are NO
        # kwarg-only mutating arguments.  If you want to relax this,
        # we will need a more semantic way of matching that takes
        # into account return arguments.  In that case, you will have
        # to manage out_arguments computation a level up, in
        # FunctionSchema.  See Note [is_out_fn]
        if parg.annotation is not None and parg.annotation.is_write:
            if arguments_acc is arguments:
                pass  # do nothing
            elif arguments_acc is kwarg_only_arguments:
                arguments_acc = out_arguments
        else:
            assert arguments_acc is not out_arguments
        arguments_acc.append(parg)

    return arguments, kwarg_only_arguments, out_arguments<|MERGE_RESOLUTION|>--- conflicted
+++ resolved
@@ -304,18 +304,11 @@
             # TODO: fixme
             if str(self.name) not in [
                     '_amp_non_finite_check_and_unscale_',
-<<<<<<< HEAD
                     '_amp_foreach_non_finite_check_and_unscale_',
-                    '_foreach_add_.ScalarList',
-                    '_foreach_sub_.ScalarList',
-                    '_foreach_mul_.ScalarList',
-                    '_foreach_div_.ScalarList',
-=======
                     '_foreach_add_scalar_list_',
                     '_foreach_sub_scalar_list_',
                     '_foreach_mul_scalar_list_',
                     '_foreach_div_scalar_list_',
->>>>>>> 04be4205
                     '_foreach_add_.Scalar',
                     '_foreach_sub_.Scalar',
                     '_foreach_mul_.Scalar',

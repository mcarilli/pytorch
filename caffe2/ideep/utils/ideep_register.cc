#include <caffe2/core/event_cpu.h>
#include <caffe2/core/operator.h>
#include <caffe2/proto/caffe2_pb.h>
#include <ideep_pin_singletons.hpp>
#include "ideep_context.h"

<<<<<<< HEAD
C10_DEFINE_REGISTRY(
    IDEEPOperatorRegistry,
    caffe2::OperatorBase,
    const caffe2::OperatorDef&,
    caffe2::Workspace*);

namespace at {
REGISTER_CONTEXT(DeviceType::IDEEP, caffe2::IDEEPContext);
} // namespace at
=======
>>>>>>> f49013a2
namespace caffe2 {

CAFFE_KNOWN_TYPE(ideep::tensor);

CAFFE_REGISTER_DEVICE_TYPE(DeviceType::IDEEP, IDEEPOperatorRegistry);

REGISTER_EVENT_CREATE_FUNCTION(IDEEP, EventCreateCPU);
REGISTER_EVENT_RECORD_FUNCTION(IDEEP, EventRecordCPU);
REGISTER_EVENT_WAIT_FUNCTION(IDEEP, IDEEP, EventWaitCPUCPU);
REGISTER_EVENT_WAIT_FUNCTION(IDEEP, CPU, EventWaitCPUCPU);
REGISTER_EVENT_WAIT_FUNCTION(CPU, IDEEP, EventWaitCPUCPU);
REGISTER_EVENT_FINISH_FUNCTION(IDEEP, EventFinishCPU);
REGISTER_EVENT_QUERY_FUNCTION(IDEEP, EventQueryCPU);
REGISTER_EVENT_ERROR_MESSAGE_FUNCTION(IDEEP, EventErrorMessageCPU);
REGISTER_EVENT_SET_FINISHED_FUNCTION(IDEEP, EventSetFinishedCPU);
REGISTER_EVENT_RESET_FUNCTION(IDEEP, EventResetCPU);

BaseStaticContext* GetIDEEPStaticContext() {
  static IDEEPStaticContext context;
  return &context;
}

REGISTER_STATIC_CONTEXT(IDEEP, GetIDEEPStaticContext());

} // namespace caffe2<|MERGE_RESOLUTION|>--- conflicted
+++ resolved
@@ -4,18 +4,6 @@
 #include <ideep_pin_singletons.hpp>
 #include "ideep_context.h"
 
-<<<<<<< HEAD
-C10_DEFINE_REGISTRY(
-    IDEEPOperatorRegistry,
-    caffe2::OperatorBase,
-    const caffe2::OperatorDef&,
-    caffe2::Workspace*);
-
-namespace at {
-REGISTER_CONTEXT(DeviceType::IDEEP, caffe2::IDEEPContext);
-} // namespace at
-=======
->>>>>>> f49013a2
 namespace caffe2 {
 
 CAFFE_KNOWN_TYPE(ideep::tensor);

--- conflicted
+++ resolved
@@ -189,13 +189,9 @@
             ("cross", (torch.randn(3, dtype=torch.float32, device=dev),
                        torch.randn(3, dtype=torch.float16, device=dev))),
             ("dot", pointwise0_fp16 + pointwise1_fp32),
-<<<<<<< HEAD
-            ("equal", pointwise0_fp32 + pointwise1_fp16),
             ("grid_sampler", (torch.randn((2, 3, 33, 22), dtype=torch.float16, device=dev),
                               torch.randn((2, 22, 11, 2), dtype=torch.float32, device=dev),
                               0, 0, False)),
-=======
->>>>>>> aae2a3c9
             ("index_put", pointwise0_fp32 + ((torch.tensor([1], device=dev, dtype=torch.long),),
                                              torch.randn(1, device=dev, dtype=torch.float16))),
             ("index_put", pointwise0_fp16 + ((torch.tensor([1], device=dev, dtype=torch.long),),

r"""
This package adds support for CUDA tensor types, that implement the same
function as CPU tensors, but they utilize GPUs for computation.

It is lazily initialized, so you can always import it, and use
:func:`is_available()` to determine if your system supports CUDA.

:ref:`cuda-semantics` has more details about working with CUDA.
"""

import contextlib
import platform
import ctypes
import os
import sys
import torch
import traceback
import warnings
import threading
from torch._six import raise_from
from subprocess import Popen, PIPE
from multiprocessing.util import register_after_fork as _register_after_fork
from ._utils import _get_device_index

_initialized = False
_tls = threading.local()
_initialization_lock = threading.Lock()
_queued_calls = []  # don't invoke these until initialization occurs
_in_bad_fork = False  # this global is also used in torch.manual_seed
_original_pid = False
_cudart = None


def find_cuda_windows_lib():
    # Override the default search process
    # Fixes https://github.com/pytorch/pytorch/issues/20202
    # The libary selection will be done in these directories one by one
    # 1. [Package Root]\Lib
    #    That's where our libraries are in, which should be loaded first.
    # 2. [Python Root]\Library\bin
    #    That's where `cudatoolkit` store the cuda libraries.
    # 3. Default directories
    #    That is stored in the environment variable `PATH`.
    test_env = os.environ.copy()
    old_path = test_env['PATH']
    py_dll_path = os.path.join(sys.exec_prefix, 'Library', 'bin')
    th_dll_path = os.path.join(os.path.dirname(
        os.path.dirname(__file__)), 'lib')
    test_env['PATH'] = ';'.join([th_dll_path, py_dll_path, old_path])
    proc = Popen(['where', 'cudart64*.dll'], stdout=PIPE,
                 stderr=PIPE, stdin=PIPE, env=test_env)
    out, err = proc.communicate()
    out = out.decode().strip()
    if len(out) > 0:
        if out.find('\r\n') != -1:
            out = out.split('\r\n')[0]
        cuda_lib_name = os.path.basename(out)
        cuda_lib = os.path.splitext(cuda_lib_name)[0]
        cuda_lib = str(cuda_lib)
        return ctypes.cdll.LoadLibrary(cuda_lib)
    else:
        return None


def is_available():
    r"""Returns a bool indicating if CUDA is currently available."""
    if (not hasattr(torch._C, '_cuda_isDriverSufficient') or
            not torch._C._cuda_isDriverSufficient()):
        return False
    return torch._C._cuda_getDeviceCount() > 0


def _sleep(cycles):
    torch._C._cuda_sleep(cycles)


def _load_cudart():
    # First check the main program for CUDA symbols
    if platform.system() == 'Windows':
        lib = find_cuda_windows_lib()
    else:
        lib = ctypes.cdll.LoadLibrary(None)
    if hasattr(lib, 'cudaGetErrorName'):
        return lib

    raise RuntimeError(
        "couldn't find libcudart. Make sure CUDA libraries are installed in a "
        "default location, or that they're in {}."
        .format('DYLD_LIBRARY_PATH' if platform.system() == 'Darwin' else
                'LD_LIBRARY_PATH'))


def _check_driver():
    if not hasattr(torch._C, '_cuda_isDriverSufficient'):
        raise AssertionError("Torch not compiled with CUDA enabled")
    if not torch._C._cuda_isDriverSufficient():
        if torch._C._cuda_getDriverVersion() == 0:
            # found no NVIDIA driver on the system
            raise AssertionError("""
Found no NVIDIA driver on your system. Please check that you
have an NVIDIA GPU and installed a driver from
http://www.nvidia.com/Download/index.aspx""")
        else:
            # TODO: directly link to the alternative bin that needs install
            raise AssertionError("""
The NVIDIA driver on your system is too old (found version {}).
Please update your GPU driver by downloading and installing a new
version from the URL: http://www.nvidia.com/Download/index.aspx
Alternatively, go to: https://pytorch.org to install
a PyTorch version that has been compiled with your version
of the CUDA driver.""".format(str(torch._C._cuda_getDriverVersion())))


def _check_capability():
    incorrect_binary_warn = """
    Found GPU%d %s which requires CUDA_VERSION >= %d to
     work properly, but your PyTorch was compiled
     with CUDA_VERSION %d. Please install the correct PyTorch binary
     using instructions from https://pytorch.org
    """

    old_gpu_warn = """
    Found GPU%d %s which is of cuda capability %d.%d.
    PyTorch no longer supports this GPU because it is too old.
    The minimum cuda capability that we support is 3.5.
    """

    CUDA_VERSION = torch._C._cuda_getCompiledVersion()
    for d in range(device_count()):
        capability = get_device_capability(d)
        major = capability[0]
        minor = capability[1]
        name = get_device_name(d)
        if capability == (3, 0) or major < 3:
            warnings.warn(old_gpu_warn % (d, name, major, capability[1]))
        elif CUDA_VERSION <= 9000 and major >= 7 and minor >= 5:
            warnings.warn(incorrect_binary_warn % (d, name, 10000, CUDA_VERSION))


def _lazy_call(callable):
    if _initialized:
        callable()
    else:
        # Don't store the actual traceback to avoid memory cycle
        _queued_calls.append((callable, traceback.format_stack()))

_lazy_call(_check_capability)


class DeferredCudaCallError(Exception):
    pass


def is_initialized():
    r"""Returns whether PyTorch's CUDA state has been initialized."""
    return _initialized


def init():
    r"""Initialize PyTorch's CUDA state.  You may need to call
    this explicitly if you are interacting with PyTorch via
    its C API, as Python bindings for CUDA functionality will not
    be until this initialization takes place.  Ordinary users
    should not need this, as all of PyTorch's CUDA methods
    automatically initialize CUDA state on-demand.

    Does nothing if the CUDA state is already initialized.
    """
    _lazy_init()


def _lazy_init():
    global _initialized, _cudart, _original_pid, _queued_calls
    if _initialized or hasattr(_tls, 'is_initializing'):
        return
    with _initialization_lock:
        # We be double-checked locking, boys!  This is OK because
        # the above test was GIL protected anyway.  The inner test
        # is for when a thread blocked on some other thread which was
        # doing the initialization; when they get the lock, they will
        # find there is nothing left to do.
        if _initialized:
            return
        # It is important to prevent other threads from entering _lazy_init
        # immediately, while we are still guaranteed to have the GIL, because some
        # of the C calls we make below will release the GIL
        if _in_bad_fork:
            from sys import version_info
            if version_info < (3, 4):
                msg = ("To use CUDA with multiprocessing, you must use Python "
                       "3.4+ and the 'spawn' start method")
            else:
                msg = ("To use CUDA with multiprocessing, you must use the "
                       "'spawn' start method")
            raise RuntimeError(
                "Cannot re-initialize CUDA in forked subprocess. " + msg)
        _check_driver()
        torch._C._cuda_init()
        _cudart = _load_cudart()
        _cudart.cudaGetErrorName.restype = ctypes.c_char_p
        _cudart.cudaGetErrorString.restype = ctypes.c_char_p
        _original_pid = os.getpid()
        # Some of the queued calls may reentrantly call _lazy_init();
        # we need to just return without initializing in that case.
        # However, we must not let any *other* threads in!
        _tls.is_initializing = True
        try:
            for queued_call, orig_traceback in _queued_calls:
                try:
                    queued_call()
                except Exception as e:
                    msg = ("CUDA call failed lazily at initialization with error: {}\n\n"
                           "CUDA call was originally invoked at:\n\n{}").format(str(e), orig_traceback)
                    raise_from(DeferredCudaCallError(msg), e)
        finally:
            delattr(_tls, 'is_initializing')
        _initialized = True


def _after_fork(arg):
    global _initialized, _in_bad_fork
    if _initialized and _original_pid != os.getpid():
        _initialized = False
        _in_bad_fork = True
        _CudaBase.__new__ = _lazy_new
        torch._C._cuda_set_run_yet_variable_to_false()

_register_after_fork(_after_fork, _after_fork)


def cudart():
    _lazy_init()
    return _cudart


class cudaStatus(object):
    SUCCESS = 0
    ERROR_NOT_READY = 34


class CudaError(RuntimeError):
    def __init__(self, code):
        msg = cudart().cudaGetErrorString(code).decode('utf-8')
        super(CudaError, self).__init__('{0} ({1})'.format(msg, code))


def check_error(res):
    if res != cudaStatus.SUCCESS:
        raise CudaError(res)


class device(object):
    r"""Context-manager that changes the selected device.

    Arguments:
        device (torch.device or int): device index to select. It's a no-op if
            this argument is a negative integer or ``None``.
    """

    def __init__(self, device):
        self.idx = _get_device_index(device, optional=True)
        self.prev_idx = -1

    def __enter__(self):
        if self.idx == -1:
            return
        self.prev_idx = torch._C._cuda_getDevice()
        if self.prev_idx != self.idx:
            torch._C._cuda_setDevice(self.idx)
        _lazy_init()

    def __exit__(self, *args):
        if self.prev_idx != self.idx:
            torch._C._cuda_setDevice(self.prev_idx)
        return False


class device_of(device):
    r"""Context-manager that changes the current device to that of given object.

    You can use both tensors and storages as arguments. If a given object is
    not allocated on a GPU, this is a no-op.

    Arguments:
        obj (Tensor or Storage): object allocated on the selected device.
    """

    def __init__(self, obj):
        idx = obj.get_device() if obj.is_cuda else -1
        super(device_of, self).__init__(idx)


def set_device(device):
    r"""Sets the current device.

    Usage of this function is discouraged in favor of :any:`device`. In most
    cases it's better to use ``CUDA_VISIBLE_DEVICES`` environmental variable.

    Arguments:
        device (torch.device or int): selected device. This function is a no-op
            if this argument is negative.
    """
    device = _get_device_index(device)
    if device >= 0:
        torch._C._cuda_setDevice(device)


def get_device_name(device=None):
    r"""Gets the name of a device.

    Arguments:
        device (torch.device or int, optional): device for which to return the
            name. This function is a no-op if this argument is a negative
            integer. It uses the current device, given by :func:`~torch.cuda.current_device`,
            if :attr:`device` is ``None`` (default).
    """
    return get_device_properties(device).name


def get_device_capability(device=None):
    r"""Gets the cuda capability of a device.

    Arguments:
        device (torch.device or int, optional): device for which to return the
            device capability. This function is a no-op if this argument is
            a negative integer. It uses the current device, given by
            :func:`~torch.cuda.current_device`, if :attr:`device` is ``None``
            (default).

    Returns:
        tuple(int, int): the major and minor cuda capability of the device
    """
    prop = get_device_properties(device)
    return prop.major, prop.minor


def get_device_properties(device):
    if not _initialized:
        init()  # will define _get_device_properties and _CudaDeviceProperties
    device = _get_device_index(device, optional=True)
    if device < 0 or device >= device_count():
        raise AssertionError("Invalid device id")
    return _get_device_properties(device)


@contextlib.contextmanager
def stream(stream):
    r"""Context-manager that selects a given stream.

    All CUDA kernels queued within its context will be enqueued on a selected
    stream.

    Arguments:
        stream (Stream): selected stream. This manager is a no-op if it's
            ``None``.

    .. note:: Streams are per-device. If the selected stream is not on the
        current device, this function will also change the current device to
        match the stream.
    """
    if stream is None:
        yield
        return
    src_prev_stream = current_stream()

    if src_prev_stream.device != stream.device:
        # The given stream is on a different device; have to restore the
        # current_stream on that device on exit as well
        with device(stream.device):
            dst_prev_stream = current_stream()

    torch._C._cuda_setStream(stream._cdata)
    try:
        yield
    finally:
        if src_prev_stream.device != stream.device:
            torch._C._cuda_setStream(dst_prev_stream._cdata)
        torch._C._cuda_setStream(src_prev_stream._cdata)


def device_count():
    r"""Returns the number of GPUs available."""
    if is_available():
        return torch._C._cuda_getDeviceCount()
    else:
        return 0


def current_device():
    r"""Returns the index of a currently selected device."""
    _lazy_init()
    return torch._C._cuda_getDevice()


def synchronize(device=None):
    r"""Waits for all kernels in all streams on a CUDA device to complete.

    Arguments:
        device (torch.device or int, optional): device for which to synchronize.
            It uses the current device, given by :func:`~torch.cuda.current_device`,
            if :attr:`device` is ``None`` (default).
    """
    _lazy_init()
    with torch.cuda.device(device):
        return torch._C._cuda_synchronize()


def ipc_collect():
    r"""Force collects GPU memory after it has been released by CUDA IPC.

    .. note::
        Checks if any sent CUDA tensors could be cleaned from the memory. Force
        closes shared memory file used for reference counting if there is no
        active counters. Useful when the producer process stopped actively sending
        tensors and want to release unused memory.
    """
    _lazy_init()
    return torch._C._cuda_ipc_collect()


def current_stream(device=None):
    r"""Returns the currently selected :class:`Stream` for a given device.

    Arguments:
        device (torch.device or int, optional): selected device. Returns
            the currently selected :class:`Stream` for the current device, given
            by :func:`~torch.cuda.current_device`, if :attr:`device` is ``None``
            (default).
    """
    _lazy_init()
    return torch.cuda.Stream(_cdata=torch._C._cuda_getCurrentStream(
        _get_device_index(device, optional=True)))


def default_stream(device=None):
    r"""Returns the default :class:`Stream` for a given device.

    Arguments:
        device (torch.device or int, optional): selected device. Returns
            the default :class:`Stream` for the current device, given by
            :func:`~torch.cuda.current_device`, if :attr:`device` is ``None``
            (default).
    """
    _lazy_init()
    return torch.cuda.Stream(_cdata=torch._C._cuda_getDefaultStream(
        _get_device_index(device, optional=True)))


def current_blas_handle():
    r"""Returns cublasHandle_t pointer to current cuBLAS handle"""
    _lazy_init()
    return torch._C._cuda_getCurrentBlasHandle()


from .memory import *


from .random import *

################################################################################
# Define Storage and Tensor classes
################################################################################


from ..storage import _StorageBase


def _dummy_type(name):
    def init_err(self):
        class_name = self.__class__.__name__
        raise RuntimeError(
            "Tried to instantiate dummy base class {}".format(class_name))
    return type(storage_name, (object,), {"__init__": init_err})


if not hasattr(torch._C, 'CudaDoubleStorageBase'):
    # Define dummy base classes
    for t in ['Double', 'Float', 'Long', 'Int', 'Short', 'Char', 'Byte', 'Half', 'Bool', 'BFloat16']:
        storage_name = 'Cuda{0}StorageBase'.format(t)
        tensor_name = 'Cuda{0}TensorBase'.format(t)

        torch._C.__dict__[storage_name] = _dummy_type(storage_name)
        torch._C.__dict__[tensor_name] = _dummy_type(tensor_name)

    torch._C.__dict__['_CudaStreamBase'] = _dummy_type('CudaStreamBase')
    torch._C.__dict__['_CudaEventBase'] = _dummy_type('CudaEventBase')


@staticmethod
def _lazy_new(cls, *args, **kwargs):
    _lazy_init()
    # We need this method only for lazy init, so we can remove it
    del _CudaBase.__new__
    return super(_CudaBase, cls).__new__(cls, *args, **kwargs)


class _CudaBase(object):
    is_cuda = True
    is_sparse = False

    def type(self, *args, **kwargs):
        with device(self.get_device()):
            return super(_CudaBase, self).type(*args, **kwargs)

    __new__ = _lazy_new


class DoubleStorage(_CudaBase, torch._C.CudaDoubleStorageBase, _StorageBase):
    pass


class FloatStorage(_CudaBase, torch._C.CudaFloatStorageBase, _StorageBase):
    pass


class LongStorage(_CudaBase, torch._C.CudaLongStorageBase, _StorageBase):
    pass


class IntStorage(_CudaBase, torch._C.CudaIntStorageBase, _StorageBase):
    pass


class ShortStorage(_CudaBase, torch._C.CudaShortStorageBase, _StorageBase):
    pass


class CharStorage(_CudaBase, torch._C.CudaCharStorageBase, _StorageBase):
    pass


class ByteStorage(_CudaBase, torch._C.CudaByteStorageBase, _StorageBase):
    pass


class HalfStorage(_CudaBase, torch._C.CudaHalfStorageBase, _StorageBase):
    pass


class BoolStorage(_CudaBase, torch._C.CudaBoolStorageBase, _StorageBase):
    pass


class BFloat16Storage(_CudaBase, torch._C.CudaBFloat16StorageBase, _StorageBase):
    pass

torch._storage_classes.add(DoubleStorage)
torch._storage_classes.add(FloatStorage)
torch._storage_classes.add(LongStorage)
torch._storage_classes.add(IntStorage)
torch._storage_classes.add(ShortStorage)
torch._storage_classes.add(CharStorage)
torch._storage_classes.add(ByteStorage)
torch._storage_classes.add(HalfStorage)
torch._storage_classes.add(BoolStorage)
torch._storage_classes.add(BFloat16Storage)

<<<<<<< HEAD
from . import sparse  # noqa: F401
from . import profiler  # noqa: F401
from . import nvtx  # noqa: F401
from .streams import Stream, Event  # noqa: F401
from . import amp  # noqa: F401
=======
from . import sparse
from . import profiler
from . import nvtx
from .streams import Stream, Event
>>>>>>> f782500e
<|MERGE_RESOLUTION|>--- conflicted
+++ resolved
@@ -555,15 +555,8 @@
 torch._storage_classes.add(BoolStorage)
 torch._storage_classes.add(BFloat16Storage)
 
-<<<<<<< HEAD
-from . import sparse  # noqa: F401
-from . import profiler  # noqa: F401
-from . import nvtx  # noqa: F401
-from .streams import Stream, Event  # noqa: F401
-from . import amp  # noqa: F401
-=======
 from . import sparse
 from . import profiler
 from . import nvtx
 from .streams import Stream, Event
->>>>>>> f782500e
+from . import amp
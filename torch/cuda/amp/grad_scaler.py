--- conflicted
+++ resolved
@@ -213,7 +213,6 @@
                             param.grad = param.grad.coalesce()
                         to_unscale = param.grad._values()
                     else:
-<<<<<<< HEAD
                         if param.grad.is_sparse:
                             # is_coalesced() == False means the sparse grad has values with duplicate indices.
                             # coalesce() deduplicates indices and adds all values that have the same index.
@@ -234,13 +233,6 @@
                     torch._amp_foreach_non_finite_check_and_unscale_(grads,
                                                                      per_device_found_inf.get(device),
                                                                      per_device_inv_scale.get(device))
-=======
-                        to_unscale = param.grad
-
-                    torch._amp_non_finite_check_and_unscale_(to_unscale,
-                                                             per_device_found_inf.get(param.grad.device),
-                                                             per_device_inv_scale.get(param.grad.device))
->>>>>>> 17be7c6e
 
         return per_device_found_inf._per_device_tensors
 
